--- conflicted
+++ resolved
@@ -54,11 +54,7 @@
             "◀": self.previous_page,
             "▶": self.next_page,
             "⏭": self.last_page,
-<<<<<<< HEAD
-            # '⏹': self.close
-=======
             "🛑": self.close,
->>>>>>> 30e3e342
         }
 
         if options.get("edit_footer", True) and len(self.embeds) > 1:
@@ -198,14 +194,7 @@
         """
         self.running = False
 
-<<<<<<< HEAD
-        try:
-            await self.ctx.message.add_reaction("✅")
-        except (HTTPException, InvalidArgument):
-            pass
-=======
         self.ctx.bot.loop.create_task(self.ctx.message.add_reaction("✅"))
->>>>>>> 30e3e342
 
         if delete:
             return await self.base.delete()
@@ -229,12 +218,9 @@
 
 
 class MessagePaginatorSession:
-<<<<<<< HEAD
-=======
 
     # TODO: Subclass MessagePaginatorSession from PaginatorSession
 
->>>>>>> 30e3e342
     def __init__(
         self, ctx: commands.Context, *messages, embed: Embed = None, **options
     ):
@@ -256,11 +242,7 @@
             "◀": self.previous_page,
             "▶": self.next_page,
             "⏭": self.last_page,
-<<<<<<< HEAD
-            # '⏹': self.close
-=======
             "🛑": self.close,
->>>>>>> 30e3e342
         }
 
     def add_page(self, msg: str) -> None:
@@ -405,14 +387,7 @@
         """
         self.running = False
 
-<<<<<<< HEAD
-        try:
-            await self.ctx.message.add_reaction("✅")
-        except (HTTPException, InvalidArgument):
-            pass
-=======
         self.ctx.bot.loop.create_task(self.ctx.message.add_reaction("✅"))
->>>>>>> 30e3e342
 
         if delete:
             return await self.base.delete()
