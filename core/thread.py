--- conflicted
+++ resolved
@@ -839,21 +839,13 @@
         if recipient is None and channel is not None:
             thread = self._find_from_channel(channel)
             if thread is None:
-<<<<<<< HEAD
-                id, thread = next(
-=======
                 user_id, thread = next(
->>>>>>> 3db96741
                     ((k, v) for k, v in self.cache.items() if v.channel == channel),
                     (-1, None),
                 )
                 if thread is not None:
                     logger.debug("Found thread with tempered ID.")
-<<<<<<< HEAD
-                    await channel.edit(topic=f"User ID: {id}")
-=======
                     await channel.edit(topic=f"User ID: {user_id}")
->>>>>>> 3db96741
             return thread
 
         thread = None
