import discord
from discord.ext.commands import UserInputError

import re
import string
import asyncio
import typing
from io import BytesIO
from urllib.parse import urlparse
from datetime import datetime, timedelta
from traceback import print_exc

from core.decorators import async_executor
from core.utils import is_image_url, days
from core.objects import Bot, ThreadManagerABC, ThreadABC

from colorthief import ColorThief


class Thread(ThreadABC):
    """Represents a discord Modmail thread"""

    def __init__(self, manager: 'ThreadManager',
                 recipient: typing.Union[discord.Member, discord.User],
                 channel: typing.Union[discord.DMChannel,
                                       discord.TextChannel]):
        self.manager = manager
        self.bot = manager.bot
        self._id = recipient.id
        # TODO: recipient should not be bot
        self._recipient = recipient
        self._channel = channel
        self._ready_event = asyncio.Event()
        self._close_task = None

    def __repr__(self):
        return (f'Thread(recipient="{self.recipient}", '
                f'channel={self.channel.id})')

    async def wait_until_ready(self):
        """Blocks execution until the thread is fully set up."""
        await self._ready_event.wait()

    @property
    def id(self):
        return self._id

    @property
    def close_task(self):
        return self._close_task

    @close_task.setter
    def close_task(self, val):
        self._close_task = val

    @property
    def channel(self):
        return self._channel

    @property
    def recipient(self):
        return self._recipient

    @property
    def ready(self):
        return self._ready_event.is_set()

    @ready.setter
    def ready(self, flag):
        if flag:
            self._ready_event.set()
    
    def _close_after(self, closer, silent, delete_channel, message):
        return self.bot.loop.create_task(
            self._close(closer, silent, delete_channel, message, True)
        )

    async def close(self, *, closer, after=0, silent=False,
                    delete_channel=True, message=None):
        """Close a thread now or after a set time in seconds"""

        # restarts the after timer
        await self.cancel_closure()

        if after > 0:
            # TODO: Add somewhere to clean up broken closures
            #  (when channel is already deleted)
            await self.bot.config.update()
            now = datetime.utcnow()
            items = {
                # 'initiation_time': now.isoformat(),
                'time': (now + timedelta(seconds=after)).isoformat(),
                'closer_id': closer.id,
                'silent': silent,
                'delete_channel': delete_channel,
                'message': message
            }
            self.bot.config.closures[str(self.id)] = items
            await self.bot.config.update()

            self.close_task = self.bot.loop.call_later(
                after, self._close_after, closer,
                silent, delete_channel, message
            )
        else:
            await self._close(closer, silent, delete_channel, message)

    async def _close(self, closer, silent=False, delete_channel=True,
                     message=None, scheduled=False):
        del self.manager.cache[self.id]

        await self.cancel_closure()

        if str(self.id) in self.bot.config.subscriptions:
            del self.bot.config.subscriptions[str(self.id)]

        # Logging
        log_data = await self.bot.api.post_log(self.channel.id, {
            'open': False,
            'closed_at': str(datetime.utcnow()),
            'close_message': message if not silent else None,
            'closer': {
                'id': str(closer.id),
                'name': closer.name,
                'discriminator': closer.discriminator,
                'avatar_url': closer.avatar_url,
                'mod': True
            }
        })

        if log_data is not None and isinstance(log_data, dict):
            if self.bot.self_hosted:
                log_url = f"{self.bot.config.log_url.strip('/')}/" \
                          f"logs/{log_data['key']}"
            else:
                log_url = f"https://logs.modmail.tk/{log_data['key']}"

            user = self.recipient.mention if self.recipient else f'`{self.id}`'

            if log_data['messages']:
                msg = str(log_data['messages'][0]['content'])
                sneak_peak = msg if len(msg) < 50 else msg[:48] + '...'
            else:
                sneak_peak = 'No content'
            
            desc = f"{user} [`{log_data['key']}`]({log_url}): {sneak_peak}"
        else:
            desc = "Could not resolve log url."

        embed = discord.Embed(description=desc, color=discord.Color.red())

        event = 'Thread Closed as Scheduled' if scheduled else 'Thread Closed'
        # embed.set_author(name=f'Event: {event}', url=log_url)
        embed.set_footer(text=f'{event} by {closer} ({closer.id})')
        embed.timestamp = datetime.utcnow()

        tasks = [
            self.bot.config.update()
        ]

        if self.bot.log_channel:
            tasks.append(self.bot.log_channel.send(embed=embed))

        # Thread closed message

        embed = discord.Embed(title='Thread Closed',
                              color=discord.Color.red(),
                              timestamp=datetime.utcnow())

        if not message:
            message = f'{closer.mention} has closed this Modmail thread.'
        embed.description = message
        embed.set_footer(text='Replying will create a new thread',
                         icon_url=self.bot.guild.icon_url)

        if not silent and self.recipient is not None:
            tasks.append(self.recipient.send(embed=embed))

        if delete_channel:
            tasks.append(self.channel.delete())

        await asyncio.gather(*tasks)

    async def cancel_closure(self):
        if self.close_task is not None:
            self.close_task.cancel()
            self.close_task = None

        to_update = self.bot.config.closures.pop(str(self.id), None)
        if to_update is not None:
            await self.bot.config.update()

    @staticmethod
    async def _edit_thread_message(channel, message_id, message):
        async for msg in channel.history():
            if not msg.embeds:
                continue
            embed = msg.embeds[0]
            if embed and embed.author and embed.author.url:
                if str(message_id) == str(embed.author.url).split('/')[-1]:
                    embed.description = message
                    await msg.edit(embed=embed)
                    break

    def edit_message(self, message_id, message):
        asyncio.gather(
            self._edit_thread_message(self.recipient, message_id, message),
            self._edit_thread_message(self.channel, message_id, message)
        )

    async def note(self, message):
        if not message.content and not message.attachments:
            raise UserInputError

        await asyncio.gather(
            self.bot.api.append_log(message,
                                    self.channel.id,
                                    type_='system'),
            self.send(message, self.channel, note=True)
        )

    async def reply(self, message, anonymous=False):
        if not message.content and not message.attachments:
            raise UserInputError
        if all(not g.get_member(self.id) for g in self.bot.guilds):
            await message.channel.send(
                embed=discord.Embed(
                    color=discord.Color.red(),
                    description='This user shares no servers with '
                                'me and is thus unreachable.'
                )
            )
            return

        tasks = [
            # in thread channel
            self.send(message,
                      destination=self.channel,
                      from_mod=True,
                      anonymous=anonymous),
            # to user
            self.send(message,
                      destination=self.recipient,
                      from_mod=True,
                      anonymous=anonymous)
            ]

        await self.bot.api.append_log(
            message,
            self.channel.id,
            type_='anonymous' if anonymous else 'thread_message'
        )

        if self.close_task is not None:
            # cancel closing if a thread message is sent.
            await self.cancel_closure()
            tasks.append(
                self.channel.send(
                    embed=discord.Embed(
                        color=discord.Color.red(),
                        description='Scheduled close has been cancelled.'
                    )
                )
            )

        await asyncio.gather(*tasks)

    async def send(self, message, destination=None,
                   from_mod=False, note=False, anonymous=False):
        if self.close_task is not None:
            # cancel closing if a thread message is sent.
            await self.cancel_closure()
            await self.channel.send(embed=discord.Embed(
                    color=discord.Color.red(),
                    description='Scheduled close has been cancelled.'
                )
            )

        if not from_mod and not note:
            await self.bot.api.append_log(message, self.channel.id)

        if not self.ready:
            await self.wait_until_ready()

        destination = destination or self.channel

        author = message.author

        embed = discord.Embed(
            description=message.content,
            timestamp=message.created_at
        )

        system_avatar_url = 'https://discordapp.com/assets/' \
                            'f78426a064bc9dd24847519259bc42af.png'

        if not note:
            if anonymous and from_mod and \
               not isinstance(destination, discord.TextChannel):
                # Anonymously sending to the user.
<<<<<<< HEAD
                name = self.bot.config.get(
                    'anon_username',
                    self.bot.config.get('mod_tag', 'Moderator')
                )
                avatar_url = self.bot.config.get(
                    'anon_avatar_url',
                    self.bot.guild.icon_url
                )
=======
                tag = self.bot.config.get('mod_tag', str(message.author.top_role)) 
                name = self.bot.config.get('anon_username', tag)
                avatar_url = self.bot.config.get('anon_avatar_url', self.bot.guild.icon_url)
>>>>>>> ccc571c2
            else:
                # Normal message
                name = str(author)
                avatar_url = author.avatar_url

            embed.set_author(name=name,
                             icon_url=avatar_url,
                             url=message.jump_url)
        else:
            # Special note messages
            embed.set_author(name=f'Note ({author.name})',
                             icon_url=system_avatar_url,
                             url=message.jump_url)

        delete_message = not bool(message.attachments)

        attachments = [(a.url, a.filename) for a in message.attachments]

        images = [x for x in attachments if is_image_url(*x)]
        attachments = [x for x in attachments if not is_image_url(*x)]

        image_links = [
            (link, None) for link in re.findall(r'(https?://[^\s]+)',
                                                message.content)
        ]
        image_links = [x for x in image_links if is_image_url(*x)]
        images.extend(image_links)

        embedded_image = False

        prioritize_uploads = any(i[1] is not None for i in images)

        additional_count = 1

        for att in images:  # TODO: Logic needs review
            if not prioritize_uploads or (
                    is_image_url(*att) and not
                    embedded_image and
                    att[1]
            ):
                embed.set_image(url=att[0])
                embedded_image = True
            elif att[1] is not None:
                link = f'[{att[1]}]({att[0]})'
                embed.add_field(
                    name=f'Additional Image upload ({additional_count})',
                    value=link,
                    inline=False
                )
                additional_count += 1

        file_upload_count = 1

        for att in attachments:
            embed.add_field(name=f'File upload ({file_upload_count})',
                            value=f'[{att[1]}]({att[0]})')
            file_upload_count += 1

        if from_mod:
            # noinspection PyUnresolvedReferences,PyDunderSlots
            embed.color = self.bot.mod_color
            # Anonymous reply sent in thread channel
            if anonymous and isinstance(destination, discord.TextChannel):
                embed.set_footer(text='Anonymous Reply')
            # Normal messages
            elif not anonymous:
<<<<<<< HEAD
                embed.set_footer(
                    text=self.bot.config.get('mod_tag', 'Moderator')
                )
            # Anonymous reply sent to user
=======
                tag = self.bot.config.get('mod_tag', str(message.author.top_role))
                em.set_footer(text=tag) # Normal messages
>>>>>>> ccc571c2
            else:
                embed.set_footer(
                    text=self.bot.config.get('anon_tag', 'Response')
                )
        elif note:
            # noinspection PyUnresolvedReferences,PyDunderSlots
            embed.color = discord.Color.blurple()
        else:
            embed.set_footer(text=f'Recipient')
            # noinspection PyUnresolvedReferences,PyDunderSlots
            embed.color = self.bot.recipient_color

        await destination.trigger_typing()

        if not from_mod:
            mentions = self.get_notifications()
        else:
            mentions = None

        await destination.send(mentions, embed=embed)

        if delete_message:
            try:
                await message.delete()
            except discord.HTTPException:
                pass

    def get_notifications(self):
        config = self.bot.config
        key = str(self.id)

        mentions = []
        mentions.extend(config['subscriptions'].get(key, []))

        if key in config['notification_squad']:
            mentions.extend(config['notification_squad'][key])
            del config['notification_squad'][key]
            self.bot.loop.create_task(config.update())

        return ' '.join(mentions)


class ThreadManager(ThreadManagerABC):
    """Class that handles storing, finding and creating Modmail threads."""

    def __init__(self, bot: Bot):
        self.bot = bot
        self.cache = {}

    async def populate_cache(self):
        for channel in self.bot.modmail_guild.text_channels:
            if channel.category != self.bot.main_category and not \
               self.bot.using_multiple_server_setup:
                continue
            await self.find(channel=channel)

    def __len__(self):
        return len(self.cache)

    def __iter__(self):
        return iter(self.cache.values())

    def __getitem__(self, item):
        return self.cache[item]

    async def find(self, *, recipient=None, channel=None):
        """Finds a thread from cache or from discord channel topics."""
        if recipient is None and channel is not None:
            return await self._find_from_channel(channel)

        thread = None
        try:
            thread = self.cache[recipient.id]
        except KeyError:
            channel = discord.utils.get(
                self.bot.modmail_guild.text_channels,
                topic=f'User ID: {recipient.id}'
            )
            if channel:
                thread = Thread(self, recipient, channel)
                self.cache[recipient.id] = thread
                thread.ready = True
        return thread

    async def _find_from_channel(self, channel):
        """
        Tries to find a thread from a channel channel topic,
        if channel topic doesnt exist for some reason, falls back to
        searching channel history for genesis embed and
        extracts user_id from that.
        """
        user_id = None

        if channel.topic and 'User ID: ' in channel.topic:
            user_id = int(re.findall(r'\d+', channel.topic)[0])

        # BUG: When discord fails to create channel topic.
        # search through message history
        elif channel.topic is None:
            async for message in channel.history(limit=50):
                if message.embeds:
                    embed = message.embeds[0]
                    # TODO: use re.search instead
                    matches = re.findall(r'User ID: (\d+)',
                                         str(embed.footer.text))
                    if matches:
                        user_id = int(matches[0])
                        break

        if user_id is not None:
            if user_id in self.cache:
                return self.cache[user_id]

            recipient = self.bot.get_user(user_id)  # this could be None
            if recipient is None:
                raise ValueError('Recipient not found.')

            self.cache[user_id] = thread = Thread(self, recipient, channel)
            thread.ready = True

            return thread

    async def create(self, recipient, *, creator=None, category=None):
        """Creates a Modmail thread"""

        thread_creation_response = self.bot.config.get(
                'thread_creation_response',
                'The moderation team will get back to you as soon as possible!'
            )

        embed = discord.Embed(
            color=self.bot.mod_color,
            description=thread_creation_response,
            timestamp=datetime.utcnow(),
        )
        embed.set_footer(text='Your message has been sent',
                         icon_url=self.bot.guild.icon_url)
        embed.set_author(name='Thread Created')

        if creator is None:
            self.bot.loop.create_task(recipient.send(embed=embed))

        # in case it creates a channel outside of category
        overwrites = {
            self.bot.modmail_guild.default_role:
                discord.PermissionOverwrite(read_messages=False)
            }

        category = category or self.bot.main_category

        if category is not None:
            overwrites = None

        channel = await self.bot.modmail_guild.create_text_channel(
            name=self._format_channel_name(recipient),
            category=category,
            overwrites=overwrites,
            reason='Creating a thread channel'
        )

        thread = Thread(self, recipient, channel)
        self.cache[recipient.id] = thread

        log_url, log_data = await asyncio.gather(
<<<<<<< HEAD
            self.bot.api.get_log_url(recipient,
                                     channel,
                                     creator or recipient),
            self.bot.api.get_user_logs(recipient.id),
            # self.get_dominant_color(recipient.avatar_url),
=======
            self.bot.modmail_api.create_log_entry(recipient, channel, creator or recipient),
            self.bot.modmail_api.get_user_logs(recipient.id)
            # self.get_dominant_color(recipient.avatar_url)
>>>>>>> ccc571c2
        )

        log_count = sum(1 for log in log_data if not log['open'])
        info_embed = self._format_info_embed(recipient, creator,
                                             log_url, log_count,
                                             discord.Color.green())

        topic = f'User ID: {recipient.id}'
        if creator:
            mention = None
        else:
            mention = self.bot.config.get('mention', '@here')

        _, msg = await asyncio.gather(
            channel.edit(topic=topic),
            channel.send(mention, embed=info_embed)
        )

        thread.ready = True
        await msg.pin()
        return thread

    async def find_or_create(self, recipient):
        return await self.find(recipient=recipient) or \
               await self.create(recipient)

    @staticmethod
    def valid_image_url(url):
        """Checks if a url leads to an image."""
        types = ['.png', '.jpg', '.gif', '.jpeg', '.webp']
        parsed = urlparse(url)
        if any(parsed.path.endswith(i) for i in types):
            # TODO: Replace this logic with urlsplit/urlunsplit
            return url.replace(parsed.query, 'size=128')
        return ''

    @async_executor()
    def _do_get_dc(self, image, quality):
        with BytesIO(image) as f:
            return ColorThief(f).get_color(quality=quality)

    async def get_dominant_color(self, url=None, quality=10):
        """
        Returns the dominant color of an image from a url
        (misc)
        """
        url = self.valid_image_url(url)

        if not url:
            raise ValueError('Invalid image url passed.')
        try:
            async with self.bot.session.get(url) as resp:
                image = await resp.read()
                color = await self._do_get_dc(image, quality)
        except Exception:
            print_exc()
            return discord.Color.blurple()
        else:
            return discord.Color.from_rgb(*color)

    def _format_channel_name(self, author):
        """Sanitises a username for use with text channel names"""
        name = author.name.lower()
        allowed = string.ascii_letters + string.digits + '-'
        new_name = ''.join(l for l in name if l in allowed) or 'null'
        new_name += f'-{author.discriminator}'

        while new_name in [c.name for c in
                           self.bot.modmail_guild.text_channels]:
            new_name += '-x'  # two channels with same name

        return new_name

    def _format_info_embed(self, user, creator, log_url, log_count, dc):
        """Get information about a member of a server
        supports users from the guild or not."""
        member = self.bot.guild.get_member(user.id)
        avi = user.avatar_url
        time = datetime.utcnow()

        # key = log_url.split('/')[-1]

        role_names = ''
        if member:
            separate_server = self.bot.guild != self.bot.modmail_guild
            roles = sorted(member.roles, key=lambda c: c.position)
            if separate_server:
                role_names = ', '.join(r.name for r in roles
                                       if r.name != "@everyone")
            else:
                role_names = ' '.join(r.mention for r in roles
                                      if r.name != "@everyone")

        embed = discord.Embed(colour=dc,
                              description=user.mention,
                              timestamp=time)

        created = str((time - user.created_at).days)
        # if not role_names:
        #     embed.add_field(name='Mention', value=user.mention)
        # embed.add_field(name='Registered', value=created + days(created))
        embed.description += f' was created {days(created)}'

        footer = 'User ID: ' + str(user.id)
        embed.set_footer(text=footer)
        embed.set_author(name=str(user), icon_url=avi, url=log_url)
        # embed.set_thumbnail(url=avi)

        if member:
            joined = str((time - member.joined_at).days)
            # embed.add_field(name='Joined', value=joined + days(joined))
            embed.description += f', joined {days(joined)}'

            if member.nick:
                embed.add_field(name='Nickname',
                                value=member.nick,
                                inline=True)
            if role_names:
                embed.add_field(name='Roles',
                                value=role_names,
                                inline=True)
        else:
            embed.set_footer(text=f'{footer} | Note: this member'
                                  ' is not part of this server.')

        if log_count:
            # embed.add_field(name='Past logs', value=f'{log_count}')
            t = 'thread' if log_count == 1 else 'threads'
            embed.description += f" with **{log_count}** past {t}."
        else:
            embed.description += '.'

        return embed<|MERGE_RESOLUTION|>--- conflicted
+++ resolved
@@ -202,8 +202,8 @@
                     await msg.edit(embed=embed)
                     break
 
-    def edit_message(self, message_id, message):
-        asyncio.gather(
+    async def edit_message(self, message_id, message):
+        await asyncio.gather(
             self._edit_thread_message(self.recipient, message_id, message),
             self._edit_thread_message(self.channel, message_id, message)
         )
@@ -298,20 +298,11 @@
             if anonymous and from_mod and \
                not isinstance(destination, discord.TextChannel):
                 # Anonymously sending to the user.
-<<<<<<< HEAD
-                name = self.bot.config.get(
-                    'anon_username',
-                    self.bot.config.get('mod_tag', 'Moderator')
-                )
-                avatar_url = self.bot.config.get(
-                    'anon_avatar_url',
-                    self.bot.guild.icon_url
-                )
-=======
-                tag = self.bot.config.get('mod_tag', str(message.author.top_role)) 
+                tag = self.bot.config.get('mod_tag',
+                                          str(message.author.top_role))
                 name = self.bot.config.get('anon_username', tag)
-                avatar_url = self.bot.config.get('anon_avatar_url', self.bot.guild.icon_url)
->>>>>>> ccc571c2
+                avatar_url = self.bot.config.get('anon_avatar_url',
+                                                 self.bot.guild.icon_url)
             else:
                 # Normal message
                 name = str(author)
@@ -378,15 +369,9 @@
                 embed.set_footer(text='Anonymous Reply')
             # Normal messages
             elif not anonymous:
-<<<<<<< HEAD
-                embed.set_footer(
-                    text=self.bot.config.get('mod_tag', 'Moderator')
-                )
-            # Anonymous reply sent to user
-=======
-                tag = self.bot.config.get('mod_tag', str(message.author.top_role))
-                em.set_footer(text=tag) # Normal messages
->>>>>>> ccc571c2
+                tag = self.bot.config.get('mod_tag',
+                                          str(message.author.top_role))
+                embed.set_footer(text=tag)  # Normal messages
             else:
                 embed.set_footer(
                     text=self.bot.config.get('anon_tag', 'Response')
@@ -550,19 +535,11 @@
         thread = Thread(self, recipient, channel)
         self.cache[recipient.id] = thread
 
-        log_url, log_data = await asyncio.gather(
-<<<<<<< HEAD
-            self.bot.api.get_log_url(recipient,
-                                     channel,
-                                     creator or recipient),
-            self.bot.api.get_user_logs(recipient.id),
-            # self.get_dominant_color(recipient.avatar_url),
-=======
-            self.bot.modmail_api.create_log_entry(recipient, channel, creator or recipient),
-            self.bot.modmail_api.get_user_logs(recipient.id)
-            # self.get_dominant_color(recipient.avatar_url)
->>>>>>> ccc571c2
-        )
+        log_url = await self.bot.api.create_log_entry(recipient, channel,
+                                                      creator or recipient),
+
+        log_data = await self.bot.api.get_user_logs(recipient.id)
+        # await self.get_dominant_color(recipient.avatar_url)
 
         log_count = sum(1 for log in log_data if not log['open'])
         info_embed = self._format_info_embed(recipient, creator,
