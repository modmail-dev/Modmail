import asyncio
import re
import string
import typing
from datetime import datetime, timedelta

import discord
from discord.ext.commands import UserInputError, CommandError

from core.models import Bot, ThreadManagerABC, ThreadABC
from core.utils import is_image_url, days, match_user_id, truncate


class Thread(ThreadABC):
    """Represents a discord Modmail thread"""

    def __init__(self, manager: 'ThreadManager',
                 recipient: typing.Union[discord.Member, discord.User,
                                         int],
                 channel: typing.Union[discord.DMChannel,
                                       discord.TextChannel]):
        if recipient.bot:
            raise CommandError('Recipient cannot be a bot.')

        self.manager = manager
        self.bot = manager.bot
        if isinstance(recipient, int):
            self._id = recipient
            self._recipient = None
        else:
            self._id = recipient.id
            self._recipient = recipient
        self._channel = channel
        self._ready_event = asyncio.Event()
        self._close_task = None

    def __repr__(self):
        return (f'Thread(recipient="{self.recipient or self.id}", '
                f'channel={self.channel.id})')

    async def wait_until_ready(self):
        """Blocks execution until the thread is fully set up."""
        await self._ready_event.wait()

    @property
    def id(self):
        return self._id

    @property
    def close_task(self):
        return self._close_task

    @close_task.setter
    def close_task(self, val):
        self._close_task = val

    @property
    def channel(self):
        return self._channel

    @property
    def recipient(self):
        return self._recipient

    @property
    def ready(self):
        return self._ready_event.is_set()

    @ready.setter
    def ready(self, flag):
<<<<<<< HEAD
        if flag is True:
            self.ready_event.set()
        else:
            self.ready_event.clear()
    
=======
        if flag:
            self._ready_event.set()
        else:
            self._ready_event.clear()

>>>>>>> d661bd4a
    def _close_after(self, closer, silent, delete_channel, message):
        return self.bot.loop.create_task(
            self._close(closer, silent, delete_channel, message, True)
        )

    async def close(self, *, closer, after=0, silent=False,
                    delete_channel=True, message=None):
        """Close a thread now or after a set time in seconds"""

        # restarts the after timer
        await self.cancel_closure()

        if after > 0:
            # TODO: Add somewhere to clean up broken closures
            #  (when channel is already deleted)
            await self.bot.config.update()
            now = datetime.utcnow()
            items = {
                # 'initiation_time': now.isoformat(),
                'time': (now + timedelta(seconds=after)).isoformat(),
                'closer_id': closer.id,
                'silent': silent,
                'delete_channel': delete_channel,
                'message': message
            }
            self.bot.config.closures[str(self.id)] = items
            await self.bot.config.update()

            self.close_task = self.bot.loop.call_later(
                after, self._close_after, closer,
                silent, delete_channel, message
            )
        else:
            await self._close(closer, silent, delete_channel, message)

    async def _close(self, closer, silent=False, delete_channel=True,
                     message=None, scheduled=False):
        del self.manager.cache[self.id]

        await self.cancel_closure()

        if str(self.id) in self.bot.config.subscriptions:
            del self.bot.config.subscriptions[str(self.id)]

        # Logging
        log_data = await self.bot.api.post_log(self.channel.id, {
            'open': False,
            'closed_at': str(datetime.utcnow()),
            'close_message': message if not silent else None,
            'closer': {
                'id': str(closer.id),
                'name': closer.name,
                'discriminator': closer.discriminator,
                'avatar_url': closer.avatar_url,
                'mod': True
            }
        })

        if log_data is not None and isinstance(log_data, dict):
            if self.bot.self_hosted:
                log_url = f"{self.bot.config.log_url.strip('/')}/" \
                    f"logs/{log_data['key']}"
            else:
                log_url = f"https://logs.modmail.tk/{log_data['key']}"

            if log_data['messages']:
                content = str(log_data['messages'][0]['content'])
                sneak_peak = content.replace('\n', '')
            else:
                sneak_peak = 'No content'

            desc = f"[`{log_data['key']}`]({log_url}): "
            desc += truncate(sneak_peak, max=75-13)
        else:
            desc = "Could not resolve log url."

        embed = discord.Embed(description=desc, color=discord.Color.red())

        if self.recipient is not None:
            user = f"{self.recipient} (`{self.id}`)"
        else:
            user = f'`{self.id}`'

        embed.title = user

        event = 'Thread Closed as Scheduled' if scheduled else 'Thread Closed'
        # embed.set_author(name=f'Event: {event}', url=log_url)
        embed.set_footer(text=f'{event} by {closer} ({closer.id})')
        embed.timestamp = datetime.utcnow()

        tasks = [
            self.bot.config.update()
        ]

        if self.bot.log_channel:
            tasks.append(self.bot.log_channel.send(embed=embed))

        # Thread closed message

        embed = discord.Embed(title='Thread Closed',
                              color=discord.Color.red(),
                              timestamp=datetime.utcnow())

        if not message:
            message = f'{closer.mention} has closed this Modmail thread.'
        embed.description = message
        embed.set_footer(text='Replying will create a new thread',
                         icon_url=self.bot.guild.icon_url)

        if not silent and self.recipient is not None:
            tasks.append(self.recipient.send(embed=embed))

        if delete_channel:
            tasks.append(self.channel.delete())

        await asyncio.gather(*tasks)

    async def cancel_closure(self):
        if self.close_task is not None:
            self.close_task.cancel()
            self.close_task = None

        to_update = self.bot.config.closures.pop(str(self.id), None)
        if to_update is not None:
            await self.bot.config.update()

    @staticmethod
    async def _edit_thread_message(channel, message_id, message):
        async for msg in channel.history():
            if not msg.embeds:
                continue
            embed = msg.embeds[0]
            if embed and embed.author and embed.author.url:
                if str(message_id) == str(embed.author.url).split('/')[-1]:
                    embed.description = message
                    await msg.edit(embed=embed)
                    break

    async def edit_message(self, message_id, message):
        await asyncio.gather(
            self._edit_thread_message(self.recipient, message_id, message),
            self._edit_thread_message(self.channel, message_id, message)
        )

    async def note(self, message):
        if not message.content and not message.attachments:
            raise UserInputError

        await asyncio.gather(
            self.bot.api.append_log(message,
                                    self.channel.id,
                                    type_='system'),
            self.send(message, self.channel, note=True)
        )

    async def reply(self, message, anonymous=False):
        if not message.content and not message.attachments:
            raise UserInputError
        if all(not g.get_member(self.id) for g in self.bot.guilds):
            await message.channel.send(
                embed=discord.Embed(
                    color=discord.Color.red(),
                    description='This user shares no servers with '
                                'me and is thus unreachable.'
                )
            )
            return

        tasks = [
            # in thread channel
            self.send(message,
                      destination=self.channel,
                      from_mod=True,
                      anonymous=anonymous),
            # to user
            self.send(message,
                      destination=self.recipient,
                      from_mod=True,
                      anonymous=anonymous)
        ]

        await self.bot.api.append_log(
            message,
            self.channel.id,
            type_='anonymous' if anonymous else 'thread_message'
        )

        if self.close_task is not None:
            # cancel closing if a thread message is sent.
            await self.cancel_closure()
            tasks.append(
                self.channel.send(
                    embed=discord.Embed(
                        color=discord.Color.red(),
                        description='Scheduled close has been cancelled.'
                    )
                )
            )

        await asyncio.gather(*tasks)

    async def send(self, message, destination=None,
                   from_mod=False, note=False, anonymous=False):
        if self.close_task is not None:
            # cancel closing if a thread message is sent.
            await self.cancel_closure()
            await self.channel.send(embed=discord.Embed(
                color=discord.Color.red(),
                description='Scheduled close has been cancelled.'
            ))

        if not from_mod and not note:
            await self.bot.api.append_log(message, self.channel.id)

        if not self.ready:
            await self.wait_until_ready()

        destination = destination or self.channel

        author = message.author

        embed = discord.Embed(
            description=message.content,
            timestamp=message.created_at
        )

        system_avatar_url = 'https://discordapp.com/assets/' \
                            'f78426a064bc9dd24847519259bc42af.png'

        if not note:
            if anonymous and from_mod and \
                    not isinstance(destination, discord.TextChannel):
                # Anonymously sending to the user.
                tag = self.bot.config.get('mod_tag',
                                          str(message.author.top_role))
                name = self.bot.config.get('anon_username', tag)
                avatar_url = self.bot.config.get('anon_avatar_url',
                                                 self.bot.guild.icon_url)
            else:
                # Normal message
                name = str(author)
                avatar_url = author.avatar_url

            embed.set_author(name=name,
                             icon_url=avatar_url,
                             url=message.jump_url)
        else:
            # Special note messages
            embed.set_author(name=f'Note ({author.name})',
                             icon_url=system_avatar_url,
                             url=message.jump_url)

        delete_message = not bool(message.attachments)

        attachments = [(a.url, a.filename) for a in message.attachments]

        images = [x for x in attachments if is_image_url(*x)]
        attachments = [x for x in attachments if not is_image_url(*x)]

        image_links = [
            (link, None) for link in re.findall(r'(https?://[^\s]+)',
                                                message.content)
        ]
        image_links = [x for x in image_links if is_image_url(*x)]
        images.extend(image_links)

        embedded_image = False

        prioritize_uploads = any(i[1] is not None for i in images)

        additional_images = []
        additional_count = 1

        for att in images:  # TODO: Logic needs review
            if not prioritize_uploads or (
                    is_image_url(*att) and not
                    embedded_image and
                    att[1]
            ):
                embed.set_image(url=att[0])
                embedded_image = True
            elif att[1] is not None:
<<<<<<< HEAD
                color = discord.Color.blurple() if note else self.bot.mod_color if from_mod else self.bot.recipient_color
                img = discord.Embed(color=color)
                img.set_image(url=att[0])
                img.set_footer(text=f'Additional Image Upload ({additional_count})')
                img.timestamp = message.created_at
                additional_images.append(destination.send(embed=img))
=======
                if note:
                    color = discord.Color.blurple()
                elif from_mod:
                    color = self.bot.mod_color
                else:
                    color = self.bot.recipient_color

                img_embed = discord.Embed(color=color)
                img_embed.set_image(url=att[0])
                img_embed.set_footer(
                    text=f'Additional Image Upload ({additional_count})'
                )
                img_embed.timestamp = message.created_at
                additional_images.append(destination.send(embed=img_embed))
>>>>>>> d661bd4a
                additional_count += 1

        file_upload_count = 1

        for att in attachments:
            embed.add_field(name=f'File upload ({file_upload_count})',
                            value=f'[{att[1]}]({att[0]})')
            file_upload_count += 1

        if from_mod:
            # noinspection PyUnresolvedReferences,PyDunderSlots
            embed.color = self.bot.mod_color  # pylint: disable=E0237
            # Anonymous reply sent in thread channel
            if anonymous and isinstance(destination, discord.TextChannel):
                embed.set_footer(text='Anonymous Reply')
            # Normal messages
            elif not anonymous:
                tag = self.bot.config.get('mod_tag',
                                          str(message.author.top_role))
                embed.set_footer(text=tag)  # Normal messages
            else:
                embed.set_footer(
                    text=self.bot.config.get('anon_tag', 'Response')
                )
        elif note:
            # noinspection PyUnresolvedReferences,PyDunderSlots
            embed.color = discord.Color.blurple()  # pylint: disable=E0237
        else:
            embed.set_footer(text=f'Recipient')
            # noinspection PyUnresolvedReferences,PyDunderSlots
            embed.color = self.bot.recipient_color  # pylint: disable=E0237

        await destination.trigger_typing()

        if not from_mod:
            mentions = self.get_notifications()
        else:
            mentions = None
<<<<<<< HEAD
            
        await destination.send(mentions, embed=em)
        if additional_images:
            self.ready = False 
=======

        await destination.send(mentions, embed=embed)

        if additional_images:
            self.ready = False
>>>>>>> d661bd4a
            await asyncio.gather(*additional_images)
            self.ready = True

        if delete_message:
            try:
                await message.delete()
            except discord.HTTPException:
                pass

    def get_notifications(self):
        config = self.bot.config
        key = str(self.id)

        mentions = []
        mentions.extend(config['subscriptions'].get(key, []))

        if key in config['notification_squad']:
            mentions.extend(config['notification_squad'][key])
            del config['notification_squad'][key]
            self.bot.loop.create_task(config.update())

        return ' '.join(mentions)


class ThreadManager(ThreadManagerABC):
    """Class that handles storing, finding and creating Modmail threads."""

    def __init__(self, bot: Bot):
        self.bot = bot
        self.cache = {}

    async def populate_cache(self):
        for channel in self.bot.modmail_guild.text_channels:
            if channel.category != self.bot.main_category and not \
                    self.bot.using_multiple_server_setup:
                continue
            await self.find(channel=channel)

    def __len__(self):
        return len(self.cache)

    def __iter__(self):
        return iter(self.cache.values())

    def __getitem__(self, item):
        return self.cache[item]

    async def find(self, *, recipient=None, channel=None):
        """Finds a thread from cache or from discord channel topics."""
        if recipient is None and channel is not None:
            return await self._find_from_channel(channel)

        thread = None
        try:
            thread = self.cache[recipient.id]
        except KeyError:
            channel = discord.utils.get(
                self.bot.modmail_guild.text_channels,
                topic=f'User ID: {recipient.id}'
            )
            if channel:
                thread = Thread(self, recipient, channel)
                self.cache[recipient.id] = thread
                thread.ready = True
        return thread

    async def _find_from_channel(self, channel):
        """
        Tries to find a thread from a channel channel topic,
        if channel topic doesnt exist for some reason, falls back to
        searching channel history for genesis embed and
        extracts user_id from that.
        """
        user_id = -1

        if channel.topic:
            user_id = match_user_id(channel.topic)

        # BUG: When discord fails to create channel topic.
        # search through message history
        elif channel.topic is None:
            try:
                async for message in channel.history(limit=100):
                    if message.embeds:
                        embed = message.embeds[0]
                        if embed.footer.text:
                            user_id = match_user_id(embed.footer.text)
                            if user_id != -1:
                                break
            except discord.NotFound:
                # When the channel's deleted.
                pass

        if user_id != -1:
            if user_id in self.cache:
                return self.cache[user_id]

            recipient = self.bot.get_user(user_id)
            if recipient is None:
                self.cache[user_id] = thread = Thread(self, user_id, channel)
            else:
                self.cache[user_id] = thread = Thread(self, recipient, channel)
            thread.ready = True

            return thread

    async def create(self, recipient, *, creator=None, category=None):
        """Creates a Modmail thread"""

        thread_creation_response = self.bot.config.get(
            'thread_creation_response',
            'The moderation team will get back to you as soon as possible!'
        )

        embed = discord.Embed(
            color=self.bot.mod_color,
            description=thread_creation_response,
            timestamp=datetime.utcnow(),
        )
        embed.set_footer(text='Your message has been sent',
                         icon_url=self.bot.guild.icon_url)
        embed.set_author(name='Thread Created')

        if creator is None:
            self.bot.loop.create_task(recipient.send(embed=embed))

        # in case it creates a channel outside of category
        overwrites = {
            self.bot.modmail_guild.default_role:
                discord.PermissionOverwrite(read_messages=False)
        }

        category = category or self.bot.main_category

        if category is not None:
            overwrites = None

        channel = await self.bot.modmail_guild.create_text_channel(
            name=self._format_channel_name(recipient),
            category=category,
            overwrites=overwrites,
            reason='Creating a thread channel'
        )

        thread = Thread(self, recipient, channel)
        self.cache[recipient.id] = thread

        log_url, log_data = await asyncio.gather(
            self.bot.api.create_log_entry(recipient, channel,
                                          creator or recipient),
            self.bot.api.get_user_logs(recipient.id)
        )
        # await self.get_dominant_color(recipient.avatar_url)

        log_count = sum(1 for log in log_data if not log['open'])
        info_embed = self._format_info_embed(recipient, log_url, log_count,
                                             discord.Color.green())

        topic = f'User ID: {recipient.id}'
        if creator:
            mention = None
        else:
            mention = self.bot.config.get('mention', '@here')

        _, msg = await asyncio.gather(
            channel.edit(topic=topic),
            channel.send(mention, embed=info_embed)
        )

        thread.ready = True
        await msg.pin()
        return thread

    async def find_or_create(self, recipient):
        return await self.find(recipient=recipient) or \
               await self.create(recipient)

    def _format_channel_name(self, author):
        """Sanitises a username for use with text channel names"""
        name = author.name.lower()
        allowed = string.ascii_letters + string.digits + '-'
        new_name = ''.join(l for l in name if l in allowed) or 'null'
        new_name += f'-{author.discriminator}'

        while new_name in [c.name for c in
                           self.bot.modmail_guild.text_channels]:
            new_name += '-x'  # two channels with same name

        return new_name

    def _format_info_embed(self, user, log_url, log_count, color):
        """Get information about a member of a server
        supports users from the guild or not."""
        member = self.bot.guild.get_member(user.id)
        avi = user.avatar_url
        time = datetime.utcnow()

        # key = log_url.split('/')[-1]

        role_names = ''
        if member:
            separate_server = self.bot.guild != self.bot.modmail_guild
            roles = sorted(member.roles, key=lambda c: c.position)
            if separate_server:
                role_names = ', '.join(r.name for r in roles
                                       if r.name != "@everyone")
            else:
                role_names = ' '.join(r.mention for r in roles
                                      if r.name != "@everyone")

        embed = discord.Embed(color=color,
                              description=user.mention,
                              timestamp=time)

        created = str((time - user.created_at).days)
        # if not role_names:
        #     embed.add_field(name='Mention', value=user.mention)
        # embed.add_field(name='Registered', value=created + days(created))
        embed.description += f' was created {days(created)}'

        footer = 'User ID: ' + str(user.id)
        embed.set_footer(text=footer)
        embed.set_author(name=str(user), icon_url=avi, url=log_url)
        # embed.set_thumbnail(url=avi)

        if member:
            joined = str((time - member.joined_at).days)
            # embed.add_field(name='Joined', value=joined + days(joined))
            embed.description += f', joined {days(joined)}'

            if member.nick:
                embed.add_field(name='Nickname',
                                value=member.nick,
                                inline=True)
            if role_names:
                embed.add_field(name='Roles',
                                value=role_names,
                                inline=True)
        else:
            embed.set_footer(text=f'{footer} | Note: this member '
                                  'is not part of this server.')

        if log_count:
            # embed.add_field(name='Past logs', value=f'{log_count}')
            thread = 'thread' if log_count == 1 else 'threads'
            embed.description += f" with **{log_count}** past {thread}."
        else:
            embed.description += '.'

        return embed<|MERGE_RESOLUTION|>--- conflicted
+++ resolved
@@ -68,19 +68,11 @@
 
     @ready.setter
     def ready(self, flag):
-<<<<<<< HEAD
-        if flag is True:
-            self.ready_event.set()
-        else:
-            self.ready_event.clear()
-    
-=======
         if flag:
             self._ready_event.set()
         else:
             self._ready_event.clear()
 
->>>>>>> d661bd4a
     def _close_after(self, closer, silent, delete_channel, message):
         return self.bot.loop.create_task(
             self._close(closer, silent, delete_channel, message, True)
@@ -363,14 +355,6 @@
                 embed.set_image(url=att[0])
                 embedded_image = True
             elif att[1] is not None:
-<<<<<<< HEAD
-                color = discord.Color.blurple() if note else self.bot.mod_color if from_mod else self.bot.recipient_color
-                img = discord.Embed(color=color)
-                img.set_image(url=att[0])
-                img.set_footer(text=f'Additional Image Upload ({additional_count})')
-                img.timestamp = message.created_at
-                additional_images.append(destination.send(embed=img))
-=======
                 if note:
                     color = discord.Color.blurple()
                 elif from_mod:
@@ -385,7 +369,6 @@
                 )
                 img_embed.timestamp = message.created_at
                 additional_images.append(destination.send(embed=img_embed))
->>>>>>> d661bd4a
                 additional_count += 1
 
         file_upload_count = 1
@@ -424,18 +407,11 @@
             mentions = self.get_notifications()
         else:
             mentions = None
-<<<<<<< HEAD
-            
-        await destination.send(mentions, embed=em)
-        if additional_images:
-            self.ready = False 
-=======
 
         await destination.send(mentions, embed=embed)
 
         if additional_images:
             self.ready = False
->>>>>>> d661bd4a
             await asyncio.gather(*additional_images)
             self.ready = True
 
