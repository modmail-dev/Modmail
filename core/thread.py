--- conflicted
+++ resolved
@@ -361,17 +361,11 @@
     async def send(self, message, destination=None,
                    from_mod=False, note=False, anonymous=False):
         if self.close_task is not None:
-<<<<<<< HEAD
-            # Cancel closing if a thread message is sent.
-            tasks = asyncio.gather(
-                self.cancel_closure(),
-=======
             # cancel closing if a thread message is sent.
             self.bot.loop.create_task(
                 self.cancel_closure()
             )
             self.bot.loop.create_task(
->>>>>>> 073b9965
                 self.channel.send(embed=discord.Embed(
                     color=discord.Color.red(),
                     description='Scheduled close has been cancelled.'
