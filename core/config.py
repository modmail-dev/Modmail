--- conflicted
+++ resolved
@@ -178,11 +178,8 @@
         "disable_updates": False,
         # Logging
         "log_level": "INFO",
-<<<<<<< HEAD
         "log_format": "basic",
-=======
         "discord_log_level": "INFO",
->>>>>>> 5170035d
         # data collection
         "data_collection": True,
     }
