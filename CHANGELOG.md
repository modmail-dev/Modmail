# Changelog
All notable changes to this project will be documented in this file.

The format is based on [Keep a Changelog](https://keepachangelog.com/en/1.0.0/),
and this project adheres to [Semantic Versioning](https://semver.org/spec/v2.0.0.html).

# [Unreleased]

<<<<<<< HEAD
### Added
- You will no longer need to view your bot debug logs from Heroku. `debug` will show you the you the recent logs within 24h through a series of embeds.
  - If you don't mind your data (may or may not be limited to: user ID, guild ID, bot name) be on the internet, `debug hastebin` will upload a formatted logs file to https://hastebin.com.
  - `debug clear` will clear the locally cached logs.
  - Local logs are automatically cleared at least once every 27h.

### Fixed
- Will no longer show  `Unclosed client session` and `Task was destroyed but it is pending!` when the bot terminates.
 
### Changed
- `print` is replaced by logging.
  - New environment variable introduced: `LOG_LEVEL`.
  - This influences the amount of messages received in Heroku logs. 
  - Possible options, from least to most severe, are: `INFO`, `DEBUG`, `WARNING`, `ERROR`, `CRITICAL`.
  - In most cases, you can ignore this change.
=======
### Fixed
- `thread.create` is now synchronous so that the first message sent can be queued to be sent as soon as a thread is created. 
    - This fixes a problem where if multiple messages are sent in quick succession, the first message sent (which triggers the thread creation) is not sent in order.

- Trying to reply to someone who has DMs disabled or has blocked the bot is now handled and the bot will send a message saying so. 
>>>>>>> 2ad6f55c

# v2.13.4

### Changed
- `?contact` no longer raise a silent error in Heroku logs when the recipient is a bot. Now Modmail respond with an error message.

# v2.13.3

### Fixed
- Fixed a typo in the config options.

# v2.13.2

### Fixed
- Installing `requirements.txt` files in plugins.


# v2.13.1

### Fixed
- Reading `requirements.txt` files in plugins.


# v2.13.0

### Added 
- Plugins
    - Think of it like addons! Anyone (with the skills) can create a plugin, make it public and distribute it.    
    Add a welcome message to Modmail, or moderation commands? It's all up to your imagination!    
    Have a niche feature request that you think only your server would benefit from? Plugins are your go-to!
    - [Creating Plugins Documention](https://github.com/kyb3r/modmail/wiki/Plugins).

# v2.12.5

### Fixed

- `config del` command will now work properly on self-hosted db bots.

# v2.12.4

### Added
- Named colors are now supported! Over 900 different common color names are recognized. A list of color names can be found in [core/_color_data.py](https://github.com/kyb3r/modmail/blob/master/core/_color_data.py).
  - Named colors can be set the same way as hex. But this can only be done through `config set`, which means database modifications will not work.
  - For example: `config set main_color yellowish green`.
- New config var `main_color` allows you to customize the main Modmail color (as requested by many). Defaults to Discord `blurple`.

# v2.12.3

### Fixed
- Patched a bug where `logs` sub-commands were accessible by anyone.
- Patched a bug where an error was raised if there was an open thread where the recipient had left the server.

Huge thanks to Sasiko for reporting these issues.

# v2.12.2

### Fixed
- Fixed a bug in self-hosted `update` command.

# v2.12.1

### Changed

- `logs search` now also searches usernames present in thread logs.

# v2.12.0

### Important 

In the future, the Modmail API (https://modmail.tk) will be deprecated. This is due to the fact that we are providing a free service without getting anything in return, and thus we do not have the resources to scale to accomodate for more users. We recommend using your own database for logs. In the future you will soon get a `backup` command so you can download all your pre-existing data and migrate to your own database. 

### Changed
- A lot of painful code cleanup, which is good for us (the devs), but shouldn't affect you.
- The appearance of the `logs` command. Should be clearer with better info now.
- Bot owners get access to all commands regardless of server permissions.
- Blocked users no longer receive a message, only the blocked emoji will be sent.

### Added

**Note:** The following commands only work if you are selfhosting your logs. We recommend you to use your own database.

- Log search queries, in the form of two new commands. 
- `logs search [query]` - this searches all log messages for a query string.
- `logs closed-by [user]` this returns all logs closed by a certain user

### Fixed
- `activity listening to music` no longer result in two "to"s ("listening to to music").
  - This may require you to change your activity message to accommodate this fix.
- A problem where `main_category_id` and `log_channel_id` weren't updated when their corresponding channel or category get deleted. 

# v2.11.0

### Added
- `loglink` command, returns the log link for the current thread.

# v2.10.2

### Changed
- Your logs now track and show edited messages.

# v2.10.1

### Changed
- Use reply author's top role for the mod tag by default.

# v2.10.0

### Added
- `anonreply` command to anonymously reply to the recipient. 
The username of the anonymous user defaults to the `mod_tag` (the footer text of a mod reply). The avatar defaults the guild icon url. However you can change both of these via the `anon_username`, `anon_avatar_url` and `anon_tag` config variables. 

### Changed
- Your bot now logs all messages sent in a thread channel, including discussions that take place. You can now toggle to view them in the log viewer app.

# v2.9.4

### Fixed
- Small bug due to a typo.

# v2.9.3

### Changed
- Forgot to enable custom embed colors.

### Added
- Ability to set a custom `mod_tag` (the text in the footer of the mod reply embed, which by default says "Moderator")

# v2.9.2

### Changed
- Improve format of thread info embed. Slightly cleaner and simpler now.
- All commands are now blurple instead of green.

### Fixed
- Bug where the close command wouldn't work if you didnt configure a log channel. 

### Added
- Ability to set your own custom `mod_color` and `recipient_color` for the thread message embeds.

# v2.9.1

Changed order of arguments for the contact command. This is so that you can use aliases to their full potential. 
For example: 
- `contact "Recruitment Category" @somedude` 

You can add an alias by doing: `alias add recruit contact "Recruitment Category"`

Now you can use the alias via: `recruit @somedude`

# v2.9.0

### Added
- New command `note` will add a system message to your thread logs. This is useful for noting the context of a conversation.

# v2.8.1

### Fixed
- Fixed bug where thread logs were getting duplicated when using the `contact` command.
- Fixed bug where the wrong key was used for logs which caused some `log` command log links to point to an HTTP 404 Not Found.
  - A minor oversight from commit 1ba74d9.

# v2.8.0

### Changed
- Major improvement in viewing thread logs.
- Log links are now rendered in HTML instead of plain text.

# v2.7.2

### Added 
- `config options` command to see a list of valid config variables that you can modify.

### Security
Thread channels will now default to being private (`@everyone`'s read message perms set to `false`).
  - If the thread creation category could not be resolved.
  - This will save you from some trouble if for whatever reason your configuration gets messed up.

# v2.7.1

### Changed

- All reference to "modmail" / "Mod Mail" / "ModMail" are changed to "Modmail".
- `log_channel_id` is now part of the config upon `setup`.
- Added the ability to set where threads are created using the `main_category_id` configuration option.

### Important Note

- If your Modmail bot was set up a long time ago, you may experience an issue where messages were sent outside of the category.
  - To fix this, set `main_category_id` to the ID of the Modmail category.
  
# v2.7.0

### Changed

- `move` command now syncs thread channel permissions with the category that it was moved to.
- `contact` command now supports an optional category argument (where the thread channel will be created).

# v2.6.3

Fixed small issue with finding thread.

# v2.6.2

Fixed log URLs for self-hosting users.
(This shouldn't affect anyone.)

# v2.6.1

### Fixed
- Replaced the testing `API_BASE_URL` with the actual URL.

# v2.6.0

Mostly internal changes. Some are slightly breaking. Keep a lookout for broken features and report them on our server.

### Added
- `threads` is now a default alias to `logs`.

### Changed
- Log URLs are moved to their own collection.
- Log URLs are now `https://logs.modmail.tk/LOGKEY`, no more numbers before the log key.
- We still support the numbers so as to not break everyone's URLs so quickly but both work at the moment.
- This is a huge change to the backend logging and there might be migration errors. If so, please contact us at our [discord server](https://discord.gg/2fMbf2N)

# v2.5.2

Non breaking internal changes.
(This shouldn't affect anyone.)

# v2.5.0

Non breaking internal changes.
(This shouldn't affect anyone.)

### Background
Bots hosted by Heroku restart at least once every 27 hours.
During this period, local caches are deleted, which results in the inability to set the scheduled close time to longer than 24 hours. This update resolves this issue. 
 - [PR #135](https://github.com/kyb3r/modmail/pull/135)


### Changed
 - Created a new internal config var: `closures`.
 - Store closure details into `closures` when the scheduled time isn't "now".
   - Loaded upon bot restart.
   - Deleted when a thread is closed.
 - Use `call_later()` instead of `sleep()` for scheduling.

# v2.4.5

### Fixed
Fixed activity setting due to flawed logic in `config.get()` function.

# v2.4.4

### Fixed
Fixed a bug in activity command where it would fail to set the activity on bot restart if the activity type was `playing`.

# v2.4.3

This update shouldn't affect anyone.

### Changed
 - Moved self-hosted log viewer to a separate repo.

# v2.4.2

### Added
- Ability to set your own Twitch URL for `streaming` activity status.

# v2.4.1

### Fixed
- Small bug in `activity` command.

# v2.4.0

Breaking changes.

### Added
- Added the `activity` command for setting the activity
- [PR #131](https://github.com/kyb3r/modmail/pull/131#issue-244686818) this supports multiple activity types (`playing`, `watching`, `listening` and `streaming`).

### Removed
- Removed the deprecated `status` command.
- This also means you will have to reset your bot status with the `activity` command, as `status` command is removed.

# v2.3.0

### Added
- Ability to self-host logs.

### Changed
- Improved format for log channel embeds.
- Roles are now comma-separated in info embed.
- This only applies to separate server setups.

### Fixed
- Bug in subscribe command; it will now unsubscribe after a thread is closed.

# v2.2.0

### Added
- Notify command `notify [role]`.
    - Notify a given role or yourself to the next thread message received.
    - Once a thread message is received you will be pinged once only.

- Subscribe command `sub [role]` / `unsub [role]`.
    - Subscribes yourself or a given role to be notified when thread messages are received.
    - You will be pinged for every thread message received until you unsubscribe.

### Changed
- Slightly improved log channel message format.

# v2.1.1

### Fixed
- Small bug in `close` command.

# v2.1.0

### Added
- Ability to set a custom thread creation response message.
    - Via `config set thread_creation_response [message]`.

### Changed
- Improve logs command format.
- Improve thread log channel message to have more relevant info.
- Improve close command.
    - You now can close the thread after a delay and use a custom thread close message.
    - You also now have the ability to close a thread silently.

# v2.0.10

### Security
- Fix a bug where blocked users were still able to message Modmail.

# v2.0.9

### Added
- Support for custom blocked emoji and sent emoji.
- Use the `config set blocked_emoji` or `sent_emoji` commands.

### Quick Fix
- Support multiple images and file attachments in one message.
- This is only possible on mobile so its good to handle it in code.

# v2.0.8

Improvements to commands and new config options available.

### Added
- Added the ability to use your own log channel.
    - You can do this via the `config set log_channel_id <id>` command.
- Added the ability to use your own main inbox category.
    - You can do this via the `config set main_category_id <id>` command.

### Changed
- You now have the ability to supply a reason when blocking a user.
- Blocked users are now stored in the database instead of in the channel topic.
    - This means you can delete the top channel in the Modmail category now. (Migrate first though.)

# v2.0.7

New command and improvements in bot update message interfaces.

### Added
- Added a `changelog` command to view the bot's changelog within discord.

### Changed
- `update` command now shows the latest changes directly from the [CHANGELOG.md](https://modmail.tk/) in the repo.
- Auto update messages also show the latest changes from the GitHub repo.
- Removed "latest changes" section from the `about` command.

# v2.0.6

### Fixed
- Fix logs sending duplicated thread close logs.
- The bot will now tell you that a user is no longer in the server when you try to reply to a thread.
    - Before this, it looked like you replied to the thread, but in reality, the message didn't get sent.

# v2.0.5

### Changed
- `alias` command now checks if you are adding a valid alias-command combo.
- Deleting a channel manually will now correctly close the thread and post logs.

# v2.0.4

### Fixed
- Fixed a one-off bug where the channel topic disappears, but Modmail operations should still continue.
- Fixed `linked_message_id` issues.

# v2.0.3

Fixed some issues with how data is displayed in the info embed.

### Fixed
- Thread creation embed now shows the correct number of past logs.
- If using a separate server setup, roles in the info embed now are shown as names instead of mentions.
    - This is due to the fact that you can't mention roles across servers.

# v2.0.2

### Security
- Made the `logs` command require "manage messages" permissions to execute.
    - Before this patch, anyone could use the `logs` commands.

# v2.0.1

Bug fixes and minor improvements.

### Changed
- Improved `block`/`unblock` commands.
    - They now take a wider range of arguments: usernames, nicknames, mentions and user IDs.

### Fixed
- Setup command now configures permissions correctly so that the bot will always be able to see the main operations category.

# v2.0.0

This release introduces the use of our centralized [API service](https://github.com/kyb3r/webserver) to enable dynamic configuration, auto-updates, and thread logs.
To use this release you must acquire an API token from https://modmail.tk.
Read the updated installation guide [here](https://github.com/kyb3r/modmail/wiki/installation).

### Changed
- Stability improvements through synchronization primitives.
- Refactor thread management and code.
- Update command now uses `api.modmail.tk`.
- `contact` command no longer tells the user you messaged them 👻

### Fixed
- `status` command now changes playing status indefinitely.

### Added
- Dynamic `help` command (#84).
- Dynamic configuration through `api.modmail.tk`.
- Thread logs via `logs.modmail.tk` (#78).
    - `log` command added.
- Automatic updates (#73).
- Dynamic command aliases and snippets (#86).
- Optional support for using a separate guild as the operations center (#81).
- NSFW Command to change channels to NSFW (#77).

### Removed
- Removed `archive` command.
    - Explanation: With thread logs (that lasts forever), there's no point in archiving.<|MERGE_RESOLUTION|>--- conflicted
+++ resolved
@@ -6,7 +6,6 @@
 
 # [Unreleased]
 
-<<<<<<< HEAD
 ### Added
 - You will no longer need to view your bot debug logs from Heroku. `debug` will show you the you the recent logs within 24h through a series of embeds.
   - If you don't mind your data (may or may not be limited to: user ID, guild ID, bot name) be on the internet, `debug hastebin` will upload a formatted logs file to https://hastebin.com.
@@ -15,20 +14,16 @@
 
 ### Fixed
 - Will no longer show  `Unclosed client session` and `Task was destroyed but it is pending!` when the bot terminates.
- 
+- `thread.create` is now synchronous so that the first message sent can be queued to be sent as soon as a thread is created. 
+    - This fixes a problem where if multiple messages are sent in quick succession, the first message sent (which triggers the thread creation) is not sent in order.
+- Trying to reply to someone who has DMs disabled or has blocked the bot is now handled and the bot will send a message saying so. 
+
 ### Changed
 - `print` is replaced by logging.
   - New environment variable introduced: `LOG_LEVEL`.
   - This influences the amount of messages received in Heroku logs. 
   - Possible options, from least to most severe, are: `INFO`, `DEBUG`, `WARNING`, `ERROR`, `CRITICAL`.
   - In most cases, you can ignore this change.
-=======
-### Fixed
-- `thread.create` is now synchronous so that the first message sent can be queued to be sent as soon as a thread is created. 
-    - This fixes a problem where if multiple messages are sent in quick succession, the first message sent (which triggers the thread creation) is not sent in order.
-
-- Trying to reply to someone who has DMs disabled or has blocked the bot is now handled and the bot will send a message saying so. 
->>>>>>> 2ad6f55c
 
 # v2.13.4
 
