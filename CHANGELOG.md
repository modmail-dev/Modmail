# Changelog

All notable changes to this project will be documented in this file.

The format is based on [Keep a Changelog](https://keepachangelog.com/en/1.0.0/).
This project mostly adheres to [Semantic Versioning](https://semver.org/spec/v2.0.0.html);
however, insignificant breaking changes do not guarantee a major version bump, see the reasoning [here](https://github.com/modmail-dev/modmail/issues/319). If you're a plugin developer, note the "BREAKING" section.

<<<<<<< HEAD
# v4.2.1
=======
# v4.2.0
>>>>>>> 829a3642

Upgraded discord.py to version 2.6.3, added support for CV2.
Forwarded messages now properly show in threads, rather than showing as an empty embed.

### Fixed
- Make Modmail keep working when typing is disabled due to an outage caused by Discord.
- Resolved an issue where forwarded messages appeared as empty embeds.
- Fixed internal message handling and restoration processes.
- Eliminated duplicate logs and notes.
- Addressed inconsistent use of `logkey` after ticket restoration.
- Fixed issues with identifying the user who sent internal messages.
<<<<<<< HEAD
- Solved an ancient bug where closing with words like `evening` wouldnt work.
=======
- Solved an ancient bug where closing with words like `evening` wouldn't work.
>>>>>>> 829a3642
- Fixed the command from being included in the reply  in rare conditions.

### Added
Commands:
* `snooze`: Initiates a snooze action.
* `snoozed`: Displays snoozed items.
* `unsnooze`: Reverses the snooze action.
* `clearsnoozed`: Clears all snoozed items.

Configuration Options:
<<<<<<< HEAD
* `snooze_default_duration`: Sets the maximum duration for snooze.
=======
* `max_snooze_time`: Sets the maximum duration for snooze.
>>>>>>> 829a3642
* `snooze_title`: Customizes the title for snooze notifications.
* `snooze_text`: Customizes the text for snooze notifications.
* `unsnooze_text`: Customizes the text for unsnooze notifications.
* `unsnooze_notify_channel`: Specifies the channel for unsnooze notifications.
<<<<<<< HEAD
* `unsnooze_history_limit`: Limits the number of messages replayed when unsnoozing (genesis message and notes are always shown).
* `snooze_behavior`: Choose between `delete` (legacy) or `move` behavior for snoozing.
* `snoozed_category_id`: Target category for `move` snoozing; required when `snooze_behavior` is `move`.
=======
>>>>>>> 829a3642
* `thread_min_characters`: Minimum number of characters required.
* `thread_min_characters_title`: Title shown when the message is too short.
* `thread_min_characters_response`: Response shown to the user if their message is too short.
* `thread_min_characters_footer`: Footer displaying the minimum required characters.

<<<<<<< HEAD
Features:
* Thread-creation menu: Adds an interactive select step before a thread channel is created.
  * Commands:
    * `threadmenu toggle`: Enable/disable the menu.
    * `threadmenu show`: List current top-level options.
    * `threadmenu option add`: Interactive wizard to create an option.
    * `threadmenu option edit/remove/show`: Manage or inspect an existing option.
    * `threadmenu submenu create/delete/list/show`: Manage submenus.
    * `threadmenu submenu option add/edit/remove`: Manage options inside a submenu.
  * Configuration / Behavior:
    * Per-option `category` targeting when creating a thread; falls back to `main_category_id` if invalid/missing.
    * Optional selection logging (`thread_creation_menu_selection_log`) posts the chosen option in the new thread.
    * Anonymous prompt support (`thread_creation_menu_anonymous_menu`).


Behavioral changes:
- When `snooze_behavior` is set to `move`, the snoozed category now has a hard limit of 49 channels. New snoozes are blocked once it’s full until space is freed.
- When switching `snooze_behavior` to `move` via `?config set`, the bot reminds admins to set `snoozed_category_id` if it’s missing.
- Thread-creation menu options & submenu options now support an optional per-option `category` target. The interactive wizards (`threadmenu option add` / `threadmenu submenu option add`) and edit commands allow specifying or updating a category. If the stored category is missing or invalid at selection time, channel creation automatically falls back to `main_category_id`.

=======
>>>>>>> 829a3642
# v4.1.2

### Fixed
- Members not caching correctly for large servers. ([PR #3365](https://github.com/modmail-dev/Modmail/pull/3365))

# v4.1.1

### Fixed
- `?msglink` now supports threads with multiple recipients. ([PR #3341](https://github.com/modmail-dev/Modmail/pull/3341))
- Fixed persistent notes not working due to discord.py internal change. ([PR #3324](https://github.com/modmail-dev/Modmail/pull/3324))

### Added
- Support for custom activities with `?activity custom <text>` ([PR #3352](https://github.com/modmail-dev/Modmail/pull/3352))

# v4.1.0

Drops support for Python 3.9. Python 3.10 and Python 3.11 are now the only supported versions.

### Fixed
- GIF stickers no longer cause the bot to crash.
- `?alias make/create` as aliases to `?alias add`. This improves continuity between the bot and its command structure. ([PR #3195](https://github.com/kyb3r/modmail/pull/3195))
- Loading the blocked list with the `?blocked` command takes a long time when the list is large. ([PR #3242](https://github.com/kyb3r/modmail/pull/3242))
- Reply not being forwarded from DM. ([PR #3239](https://github.com/modmail-dev/modmail/pull/3239))
- Cleanup imports after removing/unloading a plugin. ([PR #3226](https://github.com/modmail-dev/Modmail/pull/3226))
- Fixed a syntactic error in the close message when a thread is closed after a certain duration. ([PR #3233](https://github.com/modmail-dev/Modmail/pull/3233))
- Removed an extra space in the help command title when the command has no parameters. ([PR #3271](https://github.com/modmail-dev/Modmail/pull/3271))
- Corrected some incorrect config help descriptions. ([PR #3277](https://github.com/modmail-dev/Modmail/pull/3277))
- Rate limit issue when fetch the messages due to reaction linking. ([PR #3306](https://github.com/modmail-dev/Modmail/pull/3306))
- Update command fails when the plugin is invalid. ([PR #3295](https://github.com/modmail-dev/Modmail/pull/3295))

### Added
- `?log key <key>` to retrieve the log link and view a preview using a log key. ([PR #3196](https://github.com/modmail-dev/Modmail/pull/3196))
- `REGISTRY_PLUGINS_ONLY`, environment variable, when set, restricts to only allow adding registry plugins. ([PR #3247](https://github.com/modmail-dev/modmail/pull/3247))
- `DISCORD_LOG_LEVEL` environment variable to set the log level of discord.py. ([PR #3216](https://github.com/modmail-dev/Modmail/pull/3216))
- `STREAM_LOG_FORMAT` and `FILE_LOG_FORMAT` environment variable to set the log format of the stream and file handlers respectively. Possible options are `json` and `plain` (default). ([PR #3305](https://github.com/modmail-dev/Modmail/pull/3305))
- `LOG_EXPIRATION` environment variable to set the expiration time of logs. ([PR #3257](https://github.com/modmail-dev/Modmail/pull/3257))
- New registry plugins: [`autoreact`](https://github.com/martinbndr/kyb3r-modmail-plugins/tree/master/autoreact) and [`rename`](https://github.com/Nicklaus-s/modmail-plugins/tree/main/rename).
- Improved join/leave message for multiple servers.

### Changed
- Repo moved to https://github.com/modmail-dev/modmail.
- Channel name no longer shows `-0` if the user has migrated to the new username system.
- `?note` and `?reply` now allows you to send a sticker without any message.
- Guild icons in embed footers and author urls now have a fixed size of 128. ([PR #3261](https://github.com/modmail-dev/modmail/pull/3261))
- Discord.py internal logging is now enabled by default. ([PR #3216](https://github.com/modmail-dev/Modmail/pull/3216))
- The confirm-thread-creation dialog now uses buttons instead of reactions. ([PR #3273](https://github.com/modmail-dev/Modmail/pull/3273))
- `?disable all` no longer overrides `?disable new`. ([PR #3278](https://github.com/modmail-dev/Modmail/pull/3278))
- Dropped root privileges for Modmail running under Docker. ([PR #3284](https://github.com/modmail-dev/Modmail/pull/3284))

### Internal
- Renamed `Bot.log_file_name` to `Bot.log_file_path`. Log files are now created at `temp/logs/modmail.log`. ([PR #3216](https://github.com/modmail-dev/Modmail/pull/3216))
- `ConfigManager.get` no longer accepts two positional arguments: the `convert` argument is now keyword-only.
- Various dependencies have been updated to their latest versions.

# v4.0.2

### Breaking

- Presence intent is now by-default OFF. You can turn it on by setting `ENABLE_PRESENCE_INTENT=true` in the environment variables.

### Fixed

- Not having a guild icon no longer raises an exception. ([PR #3235](https://github.com/modmail-dev/modmail/pull/3235))
  - When no icon is set, use the default user icon.
- Resolved an issue where `?logs` doesn't work when the thread has no title. ([PR #3201](https://github.com/modmail-dev/modmail/pull/3201))
- AttributeError raised when failing to forward a reaction. ([GH #3218](https://github.com/modmail-dev/modmail/issues/3218))

### Changed

- Plain messages no longer forces `()` around the respondent text. ([PR #3234](https://github.com/modmail-dev/modmail/pull/3234))
- Added workflow to automatically build Docker image ([PR #3232](https://github.com/modmail-dev/modmail/pull/3228))
- Updated installation guide to reflect new preferred hosting methods

# v4.0.1

This is a hotfix release.

### Improved

- Error Messages

### Fixed

- Thread cooldown

# v4.0.0

### Breaking

- Modmail now requires [`Message Content` privileged intent](https://support-dev.discord.com/hc/en-us/articles/4404772028055-Message-Content-Privileged-Intent-for-Verified-Bots).
- Upgraded to discord.py v2.0 ([internal changes](https://discordpy.readthedocs.io/en/latest/migrating.html), [GH #2990](https://github.com/modmail-dev/modmail/issues/2990)).
- Python 3.8 or higher is required.
- Asyncio changes ([gist](https://gist.github.com/Rapptz/6706e1c8f23ac27c98cee4dd985c8120))
- Plugin registry is purged and all developers have to re-apply due to breaking changes.

### Added

- `use_hoisted_top_role` config to use change how default mod tags work, see `v3.10.0#Added` for details. ([PR #3093](https://github.com/modmail-dev/modmail/pull/3093))
- `require_close_reason` config to require a reason to close a thread. ([GH #3107](https://github.com/modmail-dev/modmail/issues/3107))
- `plain_snippets` config to force all snippets to be plain. ([GH #3083](https://github.com/modmail-dev/modmail/issues/3083))
- `?fpareply` and `?fpreply` to reply to messages with variables plainly.
- `use_nickname_channel_name` config to use nicknames instead of usernames for channel names. ([GH #3112](https://github.com/modmail-dev/modmail/issues/3112))
- `use_random_channel_name` config to use random nicknames vaguely tied to user ID. It is unable to be computed in reverse. ([GH #3143](https://github.com/modmail-dev/modmail/issues/3143))
- `show_log_url_button` config to show Log URL button. ([GH #3122](https://github.com/modmail-dev/modmail/issues/3122))
- Select menus for certain paginators.
- `Title` field in `?logs`. ([GH #3142](https://github.com/modmail-dev/modmail/issues/3142))
- Snippets can be used in aliases. ([GH #3108](https://github.com/modmail-dev/modmail/issues/3108), [PR #3124](https://github.com/modmail-dev/modmail/pull/3124))
- `?snippet make/create` as aliases to `?snippet add`. ([GH #3172](https://github.com/modmail-dev/modmail/issues/3173), [PR #3174](https://github.com/modmail-dev/modmail/pull/3174))

### Improved

- Modmail now uses per-server avatars if applicable. ([GH #3048](https://github.com/modmail-dev/modmail/issues/3048))
- Use discord relative timedeltas. ([GH #3046](https://github.com/modmail-dev/modmail/issues/3046))
- Use discord native buttons for all paginator sessions.
- `?help` and `?blocked` paginator sessions now have better multi-page UI.
- Autoupdate now automatically updates pipenv dependencies if possible.

### Fixed

- Several minor typos. ([PR #3095](https://github.com/modmail-dev/modmail/pull/3095), [PR #3116](https://github.com/modmail-dev/modmail/pull/3116))
- Certain cases where fallback categories were not working as intended. ([PR #3109](https://github.com/modmail-dev/modmail/pull/3109))
- `?contact` would create in a random category in silent mode. ([GH #3091](https://github.com/modmail-dev/modmail/issues/3091), [PR #3092](https://github.com/modmail-dev/modmail/pull/3092))
- Certain cases where `?close` would fail if closer isn't in cache. ([GH #3104](https://github.com/modmail-dev/modmail/issues/3104), [PR #3105](https://github.com/modmail-dev/modmail/pull/3105))
- Stickers now work in Modmail.
- Large server sizes results in Guild.name == None. ([GH #3088](https://github.com/modmail-dev/modmail/issues/3088))
- Attachments now work on plain replies. ([GH #3102](https://github.com/modmail-dev/modmail/issues/3102))
- Support LOTTIE stickers. ([GH #3119](https://github.com/modmail-dev/modmail/issues/3119))
- Editing notes now work. ([GH #3094](https://github.com/modmail-dev/modmail/issues/3094))
- Commands now work in threads.
- Audit log searching now properly works.
- Old data causing `?blocked` to fail. ([GH #3131](https://github.com/modmail-dev/modmail/issues/3131))
- Delete channel auto close functionality now works.
- Improved error handling for autoupdate. ([PR #3161](https://github.com/modmail-dev/modmail/pull/3161))
- Skip loading of already-loaded cog. ([PR #3172](https://github.com/modmail-dev/modmail/pull/3172))
- Respect plugin's `cog_command_error`. ([GH #3170](https://github.com/modmail-dev/modmail/issues/3170), [PR #3178](https://github.com/modmail-dev/modmail/pull/3178))
- Use silent as a typing literal for contacting. ([GH #3179](https://github.com/modmail-dev/modmail/issues/3179))

### Internal

- Improve regex parsing of channel topics. ([GH #3114](https://github.com/modmail-dev/modmail/issues/3114), [PR #3111](https://github.com/modmail-dev/modmail/pull/3111))
- Add warning if deploying on a developmental version.
- Extensions are now loaded `on_connect`.
- MongoDB v5.0 clients are now supported. ([GH #3126](https://github.com/modmail-dev/modmail/issues/3126))
- Bump python-dotenv to v0.20.0, support for python 3.10
- Bump emoji to v1.7.0
- Bump aiohttp to v3.8.1
- Bump lottie to v0.6.11
- Remove deprecated `core/decorators.py` from v3.3.0

# v3.10.5

### Internal

- Locked plugin registry version impending v4 release.

# v3.10.4

### Improved

- Thread genesis message now shows other recipients.

### Fixed

- `?snippet add` now properly blocks command names.

### Internal

- Set `LOG_DISCORD` environment variable to the logger level and log discord events.

# v3.10.3
This is a hotfix for contact command.

### Fixed

- Fixed a bug where contacting with no category argument defaults to the top category.

# v3.10.2
This is a hotfix for react to contact.

### Fixed

- React to contact now works properly.

# v3.10.1

This is a hotfix for the edit command.

### Fixed

- `?edit` now works properly.

# v3.10.0

v3.10 adds group conversations while resolving other bugs and QOL changes. It is potentially breaking to some plugins that adds functionality to threads.

### Breaking

- `Thread.recipient` (`str`) is now `Thread.recipients` (`List[str]`).
- `Thread.reply` now returns `mod_message, user_message1, user_message2`... It is no longer limited at a size 2 tuple.

### Added

- Ability to have group conversations with up to 5 users. ([GH #143](https://github.com/modmail-dev/modmail/issues/143))
- Snippets are invoked case insensitively. ([GH #3077](https://github.com/modmail-dev/modmail/issues/3077), [PR #3080](https://github.com/modmail-dev/modmail/pull/3080))
- Default tags now use top hoisted role. ([GH #3014](https://github.com/modmail-dev/modmail/issues/3014))
- New thread-related config - `thread_show_roles`, `thread_show_account_age`, `thread_show_join_age`, `thread_cancelled`, `thread_creation_contact_title`, `thread_creation_self_contact_response`, `thread_creation_contact_response`. ([GH #3072](https://github.com/modmail-dev/modmail/issues/3072))
- `use_timestamp_channel_name` config to create thread channels by timestamp.

### Improved

- `?contact` now accepts a role or multiple users (creates a group conversation). ([GH #3082](https://github.com/modmail-dev/modmail/issues/3082))
- Aliases are now supported in autotrigger. ([GH #3081](https://github.com/modmail-dev/modmail/pull/3081))

### Fixed

- Certain situations where the internal thread cache breaks and spams new channels. ([GH #3022](https://github.com/modmail-dev/modmail/issues/3022), [PR #3028](https://github.com/modmail-dev/modmail/pull/3028))
- Blocked users are now no longer allowed to use `?contact` and react to contact. ([COMMENT #819004157](https://github.com/modmail-dev/modmail/issues/2969#issuecomment-819004157), [PR #3027](https://github.com/modmail-dev/modmail/pull/3027))
- UnicodeEncodeError will no longer be raised on Windows. ([PR #3043](https://github.com/modmail-dev/modmail/pull/3043))
- Notifications are no longer duplicated when using both `?notify` and `subscribe`. ([PR #3015](https://github.com/modmail-dev/modmail/pull/3015))
- `?contact` now works properly with both category and silent. ([GH #3076](https://github.com/modmail-dev/modmail/issues/3076))
- `close_on_leave_reason` now works properly when `close_on_leave` is enabled. ([GH #3075](https://github.com/modmail-dev/modmail/issues/3075))
- Invalid arguments are now properly catched and a proper error message is sent.
- Update database after resetting/purging all plugins. ([GH #3011](https://github.com/modmail-dev/modmail/pull/3011))
- `thread_auto_close` timer now only resets on non-note and replies from mods. ([GH #3030](https://github.com/modmail-dev/modmail/issues/3030))
- Deleted messages are now deleted on both ends. ([GH #3041](https://github.com/modmail-dev/modmail/issues/3041), [@JerrieAries](https://github.com/modmail-dev/modmail/commit/20b31f8e8b5497943513997fef788d72ae668438))
- Persistent notes are now properly deleted from the database. ([GH #3013](https://github.com/modmail-dev/modmail/issues/3013))
- Modmail Bot is now recognized to have `OWNER` permission level. This affects what can be run in autotriggers.

### Internal

- Fix return types, type hints and unresolved references ([PR #3009](https://github.com/modmail-dev/modmail/pull/3009))
- Reload thread cache only when it's the first on_ready trigger. ([GH #3037](https://github.com/modmail-dev/modmail/issues/3037))
- `format_channel_name` is now extendable to plugins. Modify `Bot.format_channel_name(bot, author, exclude_channel=None, force_null=False):`. ([GH #2982](https://github.com/modmail-dev/modmail/issues/2982))

# v3.9.5

### Internal

- Bumped discord.py to v1.7.3, updated all other packages to latest.
- More debug log files are now kept.
- Resolve SSL errors by retrying without SSL

# v3.9.4

### Fixed

- Certain cases where fallback categories were not working as intended. ([GH #3002](https://github.com/modmail-dev/modmail/issues/3002), [PR #3003](https://github.com/modmail-dev/modmail/pull/3003))
- There is now a proper message when trying to contact a bot.

### Improved

- `?mention` can now be disabled with `?mention disable`. ([PR #2993](https://github.com/modmail-dev/modmail/pull/2993/files))
- `?mention` now allows vague entries such as `everyone` or `all`. ([PR #2993](https://github.com/modmail-dev/modmail/pull/2993/files))

### Internal

- Change heroku python version to 3.9.4 ([PR #3001](https://github.com/modmail-dev/modmail/pull/3001))

# v3.9.3

### Added

- New config: `use_user_id_channel_name`, when set to TRUE, channel names would get created with the recipient's ID instead of their name and discriminator.
  - This is now an option to better suit the needs of servers in Server Discovery

### Internal

- Signature of `format_channel_name` in core/util.py changed to:
  - `format_channel_name(bot, author, exclude_channel=None, force_null=False)`


# v3.9.2

### Improved

- Additional HostingMethods (i.e. DOCKER, PM2, SCREEN). Autoupdates are now disabled on all docker instances. ([GH #2977](https://github.com/modmail-dev/modmail/issues/2977), [PR #2988](https://github.com/modmail-dev/modmail/pull/2988))

### Fixed

- `user_typing` default in the config help is now correct.

# v3.9.1

### Internal

- `bot.run` now more gracefully handles closing, similar to how discord.py handles it.
  - No longer displays `PrivilegedIntentsRequired` exception when exiting when presence intent is disabled.

# v3.9.0

### Breaking

- `on_thread_initiate` and `on_thread_ready` events now have `thread, creator, category, initial_message` as additional arguments.

### Fixed

- `confirm_thread_creation` now properly works when a user opens a thread using react to contact. ([GH #2930](https://github.com/modmail-dev/modmail/issues/2930), [PR #2971](https://github.com/modmail-dev/modmail/pull/2971))
- `?disable all/new` now disables react to contact threads. ([GH #2969](https://github.com/modmail-dev/modmail/issues/2969), [PR #2971](https://github.com/modmail-dev/modmail/pull/2971))
- Ghost errors are no longer raised when threads are created using non-organic methods.

### Internal

- `thread.reply` now returns (msg_to_user, msg_to_thread). Can be useful in plugins.

# v3.8.6

### Added

- Ability to install local plugins without relying on git / external sources
  - Simply add your extension to plugins/@local, and use `?plugin add local/plugin-name` to load the plugin as normal
- Updated deps for requirements.min.txt and pyproject.toml

# v3.8.5

### Added

- `?msglink <message id>`, allows you to obtain channel + message ID for T&S reports. ([GH #2963](https://github.com/modmail-dev/modmail/issues/2963), [PR #2964](https://github.com/modmail-dev/modmail/pull/2964))
- `?mention disable/reset`, disables or resets mention on thread creation. ([PR #2951](https://github.com/modmail-dev/modmail/pull/2951))

### Fixed

- Non-master/development branch deployments no longer cause errors to be raised.
- Autotriggers now can search for roles/channels in guild context. ([GH #2961](https://github.com/modmail-dev/modmail/issues/2961))

# v3.8.4

This update is a quick hotfix for a weird behaviour experienced on 1 Feb 2021 where users were not properly cached.

### Fixed

- Corrupted data is no longer saved to thread cache.

# v3.8.2

### Fixed

- Retry with `null-discrim` if channel could not be created. ([GH #2934](https://github.com/modmail-dev/modmail/issues/2934))
- Fix update notifications.
- Retrieve user from Discord API if user has left the server, resolving issues in `?block`. ([GH #2935](https://github.com/modmail-dev/modmail/issues/2935), [PR #2936](https://github.com/modmail-dev/modmail/pull/2936))
- IDs in `<member>` commands work now.

# v3.8.1

### Fixed

- Additional image uploads now render properly. ([PR #2933](https://github.com/modmail-dev/modmail/pull/2933))
- `confirm_thread_creation` no longer raises unnecessary errors. ([GH #2931](https://github.com/modmail-dev/modmail/issues/2931), [PR #2933](https://github.com/modmail-dev/modmail/pull/2933))
- Autotriggers no longer sends attachments back. ([GH #2932](https://github.com/modmail-dev/modmail/issues/2932))

# v3.8.0

### Added

- `update_notifications` configuration option to toggle bot autoupdate notifications. ([GH #2896](https://github.com/modmail-dev/modmail/issues/2896))
- `?fareply`, anonymously reply with variables.
- `anonymous_snippets` config variable to toggle if snippets should be anonymous. ([GH #2905](https://github.com/modmail-dev/modmail/issues/2905))
- `disable_updates` config variable to control if the update command should be disabled or not.
- `silent_alert_on_mention` to alert mods silently. ([GH #2907](https://github.com/modmail-dev/modmail/issues/2907))
- Support for only the "Server Members" intent.

### Improved

- Added command validation to `autotrigger add/edit`.
- `GITHUB_TOKEN` is now no longer required in Heroku setups.
- Clearer error messages on reply fails.

### Fixed

- Mentioned `competing` as an activity type. ([PR #2902](https://github.com/modmail-dev/modmail/pull/2902))
- Level permissions were not checked if command permissions were set.
- Regex autotriggers were not working if term was in the middle of strings.
- `?blocked` now no longers show blocks that have expired.
- Blocked roles will no longer trigger an error during unblock.
- Custom emojis are now supported in `confirm_thread_creation_deny`. ([GH #2916](https://github.com/modmail-dev/modmail/issues/2916))
- Finding linked messages in replies work now. ([GH #2920](https://github.com/modmail-dev/modmail/issues/2920), [Jerrie-Aries](https://github.com/modmail-dev/modmail/issues/2920#issuecomment-751530495))
- Sending files in threads (non-images) now work. ([GH #2926](https://github.com/modmail-dev/modmail/issues/2926))
- Deleting messages no longer shows a false error. ([GH #2910](https://github.com/modmail-dev/modmail/issues/2910), [Jerrie-Aries](https://github.com/modmail-dev/modmail/issues/2910#issuecomment-753557313))
- Display an error on [Lottie](https://airbnb.io/lottie/#/) stickers, instead of failing the send.
- `?perms get` now shows role/user names. ([PR #2927](https://github.com/modmail-dev/modmail/pull/2927))

### Internal

- Make use of `git branch --show-current` to retrieve branch instead of using prerelease version check.
- Use discord.py 1.6.0 from PyPi instead of the development clone.

# v3.7.13

### Fixed

- Notes in config help are now optional.

# v3.7.12

### Fixed

- Bot was not responding to union errors.
- `?block [reason]` now works in threads.

# v3.7.11

### Improved

- Role block will now work better with seperate server setups.

### Fixed

- Bot not restarting after autoupdate on PM2.

### Internal

- Removed unnecessary loggings.

# v3.7.10

### Added

- Added `update_channel_id` to specify which channel autoupdate notifications were being sent to.
- Added `show_timestamp` to specify if timestamps should be displayed in message embeds. ([GH #2885](https://github.com/modmail-dev/modmail/issues/2885))

# v3.7.9

### Fixed

- `perms add/remove` with permission levels should now work again. ([GH #2892](https://github.com/modmail-dev/modmail/issues/2892), [PR #2893](https://github.com/modmail-dev/modmail/pull/2893))

### Improved

- Clearer plugin debug messages when plugins are disabled

# v3.7.8

### Added

- Added `thread_contact_silently` to allow opening threads silently by default. ([PR #2887](https://github.com/modmail-dev/modmail/pull/2887))

### Fixed
- Permission levels were not respected.
- `perms remove` was not working.
- `logs` and `block` would not recognise users in a seperate server setup.
- Custom emojis were not working with `confirm_thread_creation`.

### Internal
- Optimised `perms get`, bot should respond faster now.

# v3.7.7

### Added

- Added updating github fork if GITHUB_TOKEN was provided

### Fixed

- Skip blocked roles check if user is not in main guild.

# v3.7.6

### Fixed

- Autoupdate persists despite errors.
- Mention when normal thread created was not working. ([GH #2883](https://github.com/modmail-dev/modmail/issues/2883))

# v3.7.5

### Fixed

- Close on emoji was not working.

# v3.7.3

### Fixed

- React to contact threads were treated like normal contact threads. ([GH #2881](https://github.com/modmail-dev/modmail/issues/2881))

# v3.7.2

### Added

- Added `mention_channel_id` to specify which channel `alert_on_mention` was being sent to. ([GH #2880](https://github.com/modmail-dev/modmail/issues/2880))

### Fixed

- `?config set` would not respond if an invalid key was provided.

# v3.7.1

### Fixed

- Bot will now leave a reaction on the react to contact message.
- Added docstring to selfcontact

# v3.7.0

### Added

- Plain replies functionality. Added commands `preply`, `pareply` and config `plain_reply_without_command`. ([GH #2872](https://github.com/modmail-dev/modmail/issues/2872))
- Added `react_to_contact_message`, `react_to_contact_emoji` to allow users to create threads by reacting to a message.
- Added `thread_move_notify_mods` to mention all mods again after moving thread. ([GH #215](https://github.com/modmail-dev/modmail/issues/215))
- Added `transfer_reactions` to link reactions between mods and users. ([GH #2763](https://github.com/modmail-dev/modmail/issues/2763))
- Added `close_on_leave`, `close_on_leave_reason` to automatically close threads upon recipient leaving the server. ([GH #2757](https://github.com/modmail-dev/modmail/issues/2757))
- Added `alert_on_mention` to mention mods upon a bot mention. ([GH #2833](https://github.com/modmail-dev/modmail/issues/2833))
- Added `confirm_thread_creation`, `confirm_thread_creation_title`, `confirm_thread_response`, `confirm_thread_creation_accept`, `confirm_thread_creation_deny` to allow users to confirm that they indeed want to create a new thread. ([GH #2773](https://github.com/modmail-dev/modmail/issues/2773))
- Support Gyazo image links in message embeds. ([GH #282](https://github.com/modmail-dev/modmail/issues/282))
- Added `silent` argument to `?contact` to restore old behaviour.
- Added new functionality: If `?help` is sent, bot does checks on every command, `?help all` restores old behaviour. ([GH #2847](https://github.com/modmail-dev/modmail/issues/2847))
- Added a way to block roles. ([GH #2753](https://github.com/modmail-dev/modmail/issues/2753))
- Added `cooldown_thread_title`, `cooldown_thread_response` to customise message sent when user is on a creating thread cooldown. ([GH #2865](https://github.com/modmail-dev/modmail/issues/2865))
- Added `?selfcontact` to allow users to open a thread. ([GH #2762](https://github.com/modmail-dev/modmail/issues/2762))
- Support stickers and reject non-messages. (i.e. pin_add)
- Added support for thread titles, `?title`. ([GH #2838](https://github.com/modmail-dev/modmail/issues/2838))
- Added `data_collection` to specify if bot metadata should be collected by Modmail developers.
- Added `?autotrigger`, `use_regex_autotrigger` config to specify keywords to trigger commands. ([GH #130](https://github.com/modmail-dev/modmail/issues/130), [GH #649](https://github.com/modmail-dev/modmail/issues/649))
- Added `?note persistent` that creates notes that are persistent for a user. ([GH #2842](https://github.com/modmail-dev/modmail/issues/2842), [PR #2878](https://github.com/modmail-dev/modmail/pull/2878))
- Autoupdates and `?update` which was removed in v3.0.0

### Fixed

- `?contact` now sends members a DM.
- `level_permissions` and `command_permissions` would sometimes be reset. ([GH #2856](https://github.com/modmail-dev/modmail/issues/2856))
- Command truncated after && in alias. ([GH #2870](https://github.com/modmail-dev/modmail/issues/2870))
- `on_plugins_ready` event for plugins works now.

### Improved

- Plugins installations have clearer error messages.
- `?move` now does not require exact category names, accepts case-insensitive and startswith names.

### Internal
- Use enums in config. ([GH #2821](https://github.com/modmail-dev/modmail/issues/2821))
- `on_thread_close` event for plugins.
- `on_thread_reply` event for plugins.

# v3.6.2

### Fixed

- Plugins downloading requirements in virtual environments.


# v3.6.1

### Added

- Proper error message if privileged intents not explicitly granted to bot.


# v3.6.0

### Added

- Added `thread_move_title` to specify title of thread moved embed.
- Mark NSFW logs in log message. ([GH #2792](https://github.com/modmail-dev/modmail/issues/2792))
- Icon for moderator that closed the thread in log message. ([GH #2828](https://github.com/modmail-dev/modmail/issues/2828))
- Ability to set mentions via user/role ID. ([GH #2796](https://github.com/modmail-dev/modmail/issues/2796))

### Changed

- `?move` now consumes rest in category name, which means `?move Long Category Name` works without quotes!
- `?help` shows "No command description" if no description provided. ([PR #2845](https://github.com/modmail-dev/modmail/pull/2845))

### Fixed
- Unicode errors raised during windows selfhosting

### Internal

- Bump discord.py version to 1.5.1
- Explicitly state intents used for connection
- Use `--diff` for black CI instead of `--check` ([GH #2816](https://github.com/modmail-dev/modmail/issues/2816))


# v3.5.0

Fixed discord.py issue.

### Added

- A confirmation when you manually delete a thread message embed.
- Config var `enable_eval` defaults true, set `enable_eval=no` to disable the eval command. ([GH #2803](https://github.com/modmail-dev/modmail/issues/2803))
- Added `?plugins reset` command to completely reset everything related to plugins. This will fix some problems caused by broken plugins in the file system.
- Support private GitHub repos for plugins (thanks to @officialpiyush pr#2767)

### Changed

- Bump discord.py version to v1.3.3.
- Renamed `bot.owner_ids` to `bot.bot_owner_ids` as the attribute is now defined internally for team support.
- Deleting channel manually will now close the thread.
- Deleting messages will no longer cause the bot to produce warnings.
- Plugins will automatically be removed when it fails to load.
- Moved all database-related activities to clients.py under MongoDBClient, with possible future hook for additional database support. 
- `bot.db` is deprecated in favour of `bot.api.db` and will be removed in the future.
- Deprecated `bot.plugin_db.get_partition` in favour of `bot.api.get_plugin_partition` (not final).
- Deprecated `MONGO_URI` config var (but will keep support in the future) in favour of `CONNECTION_URI` and `DATABASE_TYPE`. Right now there is one supported database - "mongodb", which is the default.

### Fixed

- Plugins not loading in Windows OS. Now uses proactor event loop for asyncio which should fix this.


# v3.4.1

### Fixed

- Masked a bunch of noise errors when deleting messages.
- Added more checks for deleting messages.

### Breaking

- `thread_initiate` will be dispatched at the beginning of the setup process.
- `thread_create` is dispatched when the thread is registered as a thread by Modmail (i.e., when channel topic is edited).
- `thread_ready` is dispatched when a thread finishes its setup steps.


# v3.4.0

### Added

- Thread cooldown!
  - Set via the new config var `thread_cooldown`.
  - Specify a time for the recipient to wait before allowed to create another thread.
- Fallback Category (thanks to DAzVise PR#636)
  - Automatically created upon reaching the 50 channels limit.
  - Manually set fallback category with the config var `fallback_category_id`.
- "enable" and "disable" support for yes or no config vars.
- Added "perhaps you meant" section to `?config help`.
- Multi-command alias is now more stable. With support for a single quote escape `\"`.
- New command `?freply`, which behaves exactly like `?reply` with the addition that you can substitute `{channel}`, `{recipient}`, and `{author}` to be their respective values. 
- New command `?repair`, repair any broken Modmail thread (with help from @officialpiyush).
- Recipients get feedback when they edit their messages.
- Chained delete for DMs now comes with a message.
- poetry (in case someone needs it).

### Changed

- The look of alias and snippet when previewing.
- The database now saves the message ID of the thread embed, instead of the original message.
- Swapped the position of user and category for `?contact`.
- The log file will no longer grow infinitely large.
- A hard limit of a maximum of 25 steps for aliases.
- `?disable` is now `?disable new`.

### Fixed

- Setting config vars using human time wasn't working.
- Fixed some bugs with aliases.
- Fixed many issues with `?edit` and `?delete` and recipient message edit.
- Masked the error: "AttributeError: 'int' object has no attribute 'name'"
  - Channel delete event will not be checked until discord.py fixes this issue.
- Chained reaction add/remove.
- Chained delete for thread channels.

### Internal

- Commit to black format line width max = 99, consistent with PyLint.
- No longer requires shlex for alias parsing.
- New checks with thread create / find.
- No more flake8 and Travis.

# v3.3.2

### Fixed

- An oversight with the permission system.

# v3.3.1

### Emergency Patch

- Fixed a recent issue with an animation KeyError due to Discord API update.

# v3.3.0

### Important

- Recommend all users to unblock and re-block all blocked users upon updating to this release.

### Added

- Three new config vars:
  - `enable_plugins` (yes/no default yes)
    - When set to no, Modmail will not load plugins.
  - `error_color` (color format, defaults discord red)
    - The color of error messages.
  - `anon_reply_without_command` (yes/no default no) (Thanks to papiersnipper PR#288)
    - When set, all non-command messages sent to thread channels are forwarded to the recipient anonymously without the need of `?anonreply`.
    - This config takes precedence over `reply_without_command`.
- `?logs responded [user]` command. It will show all the logs that the user has sent a reply. (Thanks to papiersnipper PR#288)
  - `user` when not provided, defaults to the user who ran the command.
- Open threads in limbo now auto-close if Modmail cannot find the channel. Modmail does this check every time the bot restarts.
- Ability to disable new threads from getting created.
  - `?disable`.
- Ability to fully disable Modmail DM.
  - `?disable all`.
- To re-enable DM: `?enable`, and to see the current status: `?isenable`.
- This disabled Modmail interface is customizable with the following config vars:
  - `disabled_new_thread_title`
  - `disabled_new_thread_response`
  - `disabled_new_thread_footer`
  - `disabled_current_thread_title`
  - `disabled_current_thread_response`
  - `disabled_current_thread_footer`
- Ability to delete notes when providing their ID. (Thanks to papiersnipper PR#402)
- Ability to delete log entries. (Thanks to papiersnipper PR#402)

### Changed

- `?contact` no longer send the "thread created" message to where the command was run, instead, it's now sent to the newly created thread channel. (Thanks to DAzVise)
- Automatically delete notes command `?note` when there're no attachments attached.
- Embed author links used to be inaccessible in many cases, now:
  - `?anonreply`, `?reply`, and `?note` in the thread channel will link to the sender's profile.
  - `?reply` and the recipient's DM will also link the sender's profile.
  - `?anonreply` in DM channel will link to the first channel of the main guild.
- Plugins update (mostly internal).
  - `git` is no longer used to install plugins; it now downloads through zip files.
  - `?plugins enabled` renamed to `?plugins loaded` while `enabled` is still an alias to that command.
  - Reorganized plugins folder structure.
  - Logging / plugin-related messages change.
  - Updating one plugin will not update other plugins; repositories no longer separate plugins, but the plugin name itself.
- The help command is in alphabetical order grouped by permissions.
- Notes are no longer always blurple; it's set to `MAIN_COLOR` now.
- Added `?plugins update` for updating all installed plugins.
- Reintroduce flake8 and use bandit for security issues detection.
- Add Travis checks for 3.6 in Linux and 3.7 for macOS and Windows.
- Debug logs not logs eval commands.
- Presence updates 30 minutes instead of 45 now.
- Fixed an assortment of problems to do with `?block`.
- Existing aliases can be used when creating new aliases. (Thanks to papiersnipper PR#402)

### Internal

- Reworked `config.get` and `config.set`, it feeds through the converters before setting/getting.
  - To get/set the raw value, access through `config[]`.
- The prerelease naming scheme is now `x.x.x-devN`.
- `trigger_typing` has been moved to `core.utils.trigger_typing`, the original location is deprecated.
- Simpler status and activity logic.
- New logging logic.

# v3.2.2

Security update!

### Important

- Supporter permission users used to be able to "hack" snippets to reveal all your config vars, including your token and MongoURI.
- Implemented some changes to address this bug:
  - All customizable variables used in snippets, close messages, etc., using the `{}` syntax, now forbids chaining two or more attributes and attributes that start with `_`.
- We advise you to update to this version.
- If you felt your credentials had been leaked, consider changing your bot token / MongoURI.

# v3.2.1

### Fixed

- Can't set hex for main_color, recipient_color, etc.

### Added

- Discord colors by default when addressing them by names.

# v3.2.0

### Added

- Ability to change permission levels of individual commands.
  - See `?permissions override` for more information.
- `thread_move_notify` and `thread_move_response` to notify recipients if a thread is moved. (Thanks to Flufster PR#360)
- IDs of messages sent to Modmail are now viewable. (Thanks to Flufster PR#360)

### Fixed

- `?help <some sub command>`, will return `Perhaps you meant: <some sub command>`, now it's fixed.
  - For example, `?help add` used to return `Perhaps you meant: add`, now it wouldn't do this.
- Aliases and Permissions command names are always saved lowercase now.
- An improved Dockerfile.

### Internal

- Use regex to parse Changes, Added, Fixed, etc. and description.
- Adds `PermissionLevel.INVALID` when commands don't have a permission level.

# v3.1.1

### Fixed

- An issue when reading `config_help.json` for Windows users due to an encoding problem.

# v3.1.0

### Breaking

- `disable_recipient_thread_close` is removed, a new configuration variable `recipient_thread_close` replaces it which defaults to False.
- Truthy and falsy values for binary configuration variables are now interpreted respectfully.
- `LOG_URL_PREFIX` cannot be set to "NONE" to specify no additional path in the future, "/" is the new method.

### Added

- `?sfw`, mark a thread as "safe for work", undos `?nsfw`.
- New config variable, `thread_auto_close_silently`, when set to a truthy value, no message will be sent when a thread is auto-closed.
- New configuration variable `thread_self_closable_creation_footer` — the footer when `recipient_thread_close` is enabled.
- Added a minimalistic version of requirements.txt (named requirements.min.txt) that contains only the absolute minimum of Modmail.
  - For users having trouble with pipenv or any other reason.
- Multi-step alias, see `?help alias add`. Public beta testing might be unstable.
- Misc commands without cogs are now displayed in `?help`.
- `?help` works for alias and snippets.
- `?config help <config-name>` shows a help embed for the configuration.
- Support setting permissions for subcommands.
- Support numbers (1-5) as substitutes for Permission Level REGULAR - OWNER in `?perms` subcommands.

### Changes

- `thread_auto_close_response` has a configurable variable `{timeout}`.
- `?snippet` is now the default command name instead of `?snippets` (`?snippets` is still usable). This is to make this consistent with `?alias`/`?aliases`.
- `colorama` is no longer a necessity; this is due to some unsupported OS.
- Changelog command can now take a version argument to jump straight to the specified version.
- `?plugin enabled` results are now sorted alphabetically.
- `?plugin registry` results are now sorted alphabetically, helps users find plugins more easily.
- `?plugin registry page-number` plugin registry can specify a page number for quick access.
- A reworked interface for `?snippet` and `?alias`.
  - Add an `?snippet raw <name>` command for viewing the raw content of a snippet (escaped markdown).
  - Add an `?alias raw <name>` command for displaying the raw content of an alias (escaped markdown).
- The placeholder channel for the streaming status changed to https://www.twitch.tv/discordmodmail/.
- Removed unclear `rm` alias for some `remove` commands.
- Paginate `?config options`.
- All users configured with a permission level higher than REGULAR has access to the main Modmail category.
  - Category overrides also changes when a level is removed or added to a user or role.
- `@everyone` is now accepted for `?perms add`.

### Fixes

- `?notify` no longer carries over to the next thread.
- `discord.NotFound` errors for `on_raw_reaction_add`.
- `mod_typing` ~~and `user_typing`~~ (`user_typing` is now by-design to show) will no longer show when the user is blocked.
- Better `?block` usage message.
- Resolved errors when mods sent messages after a thread is closed somehow.
- Recipient join/leave server messages are limited to only the guild set by `GUILD_ID`.
- When creating snippets and aliases, it now checks if other snippets/aliases with the same name exist.
- Modmail looked for `config.json` in the wrong directory.

### Internal

- Removed supporting code for GitHub interaction.
- All default config values moved to `core/config.py`.
- `config.cache` is no longer accessible, use `config['key']` for getting, `config['key'] = value` for setting, `config.remove('key')` for removing.
- Dynamic attribute for configs are removed, must use `config['key']` or `config.get('key')`.
- Removed helper functions `info()` and `error()` for formatting logging, it's formatted automatically now.
- Bumped discord.py version to 1.2.3.
- Use discord tasks for metadata loop.
- More debug based logging.
- Reduce redundancies in `?perms` sub commands.
- paginator been split into `EmbedPaginatorSession` and `MessagePaginatorSession`, both subclassing `PaginatorSession`.

# v3.0.3

### Added

- New commands, `?alias edit <name> <target>` and `?snippets edit <name> <target>`.
  - They can be used to edit aliases and snippets, respectively.

# v3.0.2

### Added

- A new command, `?blocked whitelist <user>`, this command prevents users from getting blocked by any means.

### Changed

- Removed some aliases from `?oauth`.

# v3.0.1

### Fixed

- Many bugs with `thread_auto_close`.

# v3.0.0

### Added 

- `?sponsors` command will list sponsors.
- An alert will now be sent to the log channel if a thread channel fails to create. This could be due to a variety of problems such as insufficient permissions, or the category channel limit is met. 
- Threads will close automatically after some time when `thread_auto_close` is set.
- Custom closing messages can be configured with `thread_auto_close_response`.

### Breaking Changes

- Removed auto-update functionality and the `?update` command in favor of the [Pull app](https://github.com/apps/pull).

Read more about updating your bot [here](https://github.com/modmail-dev/modmail/wiki/updating)

### Changed
- Channel names now can contain Unicode characters.
- Debug logs are now located in a different file for each bot. (Internal change) 
- Default cogs always appear first in the help command now.

### Fixed
- Editing notes now work, minor bug with edit command is fixed.
- Bug in the `?oauth` command where the response message fails to send when an ID is provided.
- Plugin requirement installation now works in virtual environments


# v2.24.1

### Fixed

Fixed a bug with branches and `?plugin update`.

# v2.24.0

### Added

Branch support for `?plugin add` and in the registry. Typically for developers.    

# v2.23.0

### Added 

Added a "Mutual servers" field to the genesis embed if:
a) The user is not in the main guild.
b) The user shares more than one server with the bot.

### Changed

Notes with the `?note` command are now automatically pinned within the thread channel.

# v2.22.0

### Added

Added a 🛑 reaction to the paginators to delete the embed.  

### Fixed

`?blocked` is now paginated using reactions. This fixes [#249](https://github.com/modmail-dev/modmail/issues/249)

# v2.21.0

### Added 

New `?plugin registry compact` command which shows a more compact view of all plugins.

# v2.20.2

### Plugin Registry

Plugin developers can now make a PR to include their plugin in the `plugin registry` command.
Add your plugin in the `plugins/registry.json` file in the main repository.

### Changed

`?debug` command now shows the most recent logs first. (Starts at the last page)

# v2.20.1

### What's new?

  - New error message when using thread-only commands outside of threads.
  - `?unnotify`, ability to undo `?notify`.
  - `?notify` and `?subscribe` now accepts other users.

### Changes

This update contains mostly internal changes.
  - Implemented support for the new discord.py v1.1.1.
  - Improved help text for most commands.
  - Completely revamped help command, few users changes.
  - Removed ABC (internal).

# v2.20.0

### What's new? 

New `?oauth whitelist` command, which allows you to whitelist users so they can log in via discord to view logs. To set up oauth login for your logviewer app, check the logviewer [repo](https://github.com/modmail-dev/logviewer).

# v2.19.1

### Changed

- Ability to force an update despite having the same version number. Helpful to keep up-to-date with the latest GitHub commit.
  - `?update force`.
- Plugin developers now have a new event called `on_plugin_ready`; this is a coroutine and is awaited when all plugins are loaded. Use `on_plugin_ready` instead of `on_ready` since `on_ready` will not get called in plugins.

# v2.19.0

### What's new?

- New config variable `guild_age`, similar to `account_age`, `guild_age` sets a limit as to how long a user has to wait after they joined the server to message Modmail.
- `guild_age` can be set the same way as `account_age`.

# v2.18.5

Fix help command bug when using external plugins.

# v2.18.4

Fix the teams permission bug.

# v2.18.2

### Changed

Commands now have better error messages. Instead of sending the help message for a command when an argument fails to be converted, the bot now says like "User 'bob' not found" instead.

# v2.18.1

Un-deprecated the `OWNERS` config variable to support Discord developer team accounts.

# v2.18.0

### New Permissions System

- A brand new permission system! Replaced the old guild-based permissions (i.e., manage channels, manage messages), with the new system enables you to customize your desired permission level specific to a command or a group of commands for a role or user.
- There are five permission levels:
  - Owner [5]
  - Administrator [4]
  - Moderator [3]
  - Supporter [2]
  - Regular [1]

### Usage 

You may add a role or user to a permission group through any of the following methods:
- `?permissions add level owner @role`
- `?permissions add level supporter member-name`
- `?permissions add level moderator everyone`
- `?permissions add level moderator @member#1234`
- `?permissions add level administrator 78912384930291853`

The same applies to individual commands permissions:
- `?permissions add command command-name @member#1234`
- and the other methods listed above.

To revoke permission, use `remove` instead of `add`.

To view all roles and users with permission for a permission level or command do:
-  `?permissions get command command-name`
-  `?permissions get level owner`

By default, all newly set up Modmail will have `OWNER` set to the owner of the bot, and `REGULAR` set to @everyone.

### Breaking

When updating to this version, all prior permission settings with guild-based permissions will be invalidated. You will need to convert to the above system.
`OWNERS` will also get removed; you will need to set owners through `?permissions add level owner 212931293123129` or any way listed above.

### New Command

- A `?delete` command, which is an alternative to manually deleting a message. This command is created to no longer require "manage messages" permission to recall thread messages.

### Changed

- The help message no longer conceals inaccessible commands due to check failures.

# v2.17.2

### Changed

- Logs search command will search through log keys as well now. 
- For example, `?logs search e7499e82f8ff`.

# v2.17.1

### What's new?

Stricter fallback genesis embed search.

### Changed

How Modmail checks if a channel is a thread: 

1. The bot first checks if the channel topic is in the format `User ID: XXXX`, this means it is a thread.
2. If a channel topic is not found, the bot searches through the message history of a channel to find the thread creation embed. This step should never yield a thread for an average user. Still, in the case of another bot messing up the channel topic (happened to a user before), this extra step was added. 

# v2.17.0

### What's new?

Added a config option `reply_without_command`, which, when present, enables the bot to forward any message sent in a thread channel to the recipient. (Replying without using a command)

To enable this functionality, do `?config set reply_without_command true` and to disable it, use `?config del reply_without_command`.

### Changed

The `move` command now only requires `manage_messages` perms instead of `manage_channels`.

# v2.16.1

### Fixed

An issue where a scheduled close would not execute over a long time if the recipient no shares any servers with the bot.

# v2.16.0

### Changed

All support for Modmail API (api.modmail.tk) has terminated. 
If you're still using api.modmail.tk, you will need to migrate to the self-hosted database
option ASAP. Your bot will not work unless you switch to the self-hosted option. Refer to the installation tutorial for information regarding self-hosted Modmail.

If a member leaves/joins (again) while they are a recipient of a thread, a message will be sent to notify you that this has occurred.

# v2.15.1

### Fixed

Emergency patch of a SyntaxError.

# v2.15.0

### What's new?

Added the ability to change the default close message via the introduction of two config variables.

- `thread_close_response` - when someone closes the thread.
- `thread_self_close_response` - when the recipient closes their own thread.

They will be provided by string variables that you can incorporate into them:

- `closer` - the user object that closed the thread.
- `logkey` - the key for the thread logs, e.g. (`5219ccc82ad4`)
- `loglink` - the full link to the thread logs, e.g. (`https://logwebsite.com/logs/5219ccc82ad4`)

Example usage would be: ``?config set thread_close_message {closer.mention} closed the thread, here is the link to your logs: [**`{logkey}`**]({loglink})``

# v2.14.0

### What's new?

Added the ability to enable the recipient to close their own threads. This takes place in the form of a reaction that the user can click to close their thread. This functionality is now enabled by default. 

To disable this, do `?config set disable_recipient_thread_close true`

### More Customisability!

More config variables have been added that you can edit.

- `close_emoji` - the emoji that the user can click on to close a thread. Defaults to a lock (🔒)

You now have complete control of the look of the thread creation and close embeds the users see.

- `thread_creation_title` - the title of the embed. Defaults to 'Thread Created'
- `thread_creation_footer` - the footer text in the embed. Defaults to 'Your message has been sent...'
- `thread_close_title` - the title of the embed. Defaults to 'Thread Closed'
- `thread_close_footer` - the footer text in the embed. Defaults to 'Replying will create a new thread'

# v2.13.13

### What's new? 

Added the ability to disable the `sent_emoji` and `blocked_emoji` when a user messages Modmail.

You can do this via `?config set sent_emoji disable`.

### Fixed

The bot now handles having too many roles to show in the thread created embed. 

# v2.13.12

### What's new?
Added image link in title in case discord fails to embed an image.

# v2.13.11

### What's new?
- Introduced a new configuration variable `account_age` for setting a minimum account creation age.
  - Users blocked by this reason will be stored in `blocked` along with other reasons for being blocked.
  - `account_age` needs to be an ISO-8601 Duration Format (examples: `P12DT3H` 12 days and 3 hours, `P3Y5M` 3 years and 5 months `PT4H14M999S` 4 hours 14 minutes and 999 seconds). https://en.wikipedia.org/wiki/ISO_8601#Durations.
  - You can set `account_age` using `config set account_age time` where "time" can be a simple human-readable time string or an ISO-8601 Duration Format string.

### Changed
- `?block` reason cannot start with `System Message: ` as it is now reserved for internal user blocking.
- `?block`, like `?close`, now supports a block duration (temp blocking).

# v2.13.10

### Fixed
- Fixed an issue where status and activity do not work if they were modified wrongly in the database.
  - This was primarily an issue for older Modmail users, as the old `status` configuration variable clashes with the new `status` variable.

# v2.13.9

### Fixed
- Fixed a bug where an error was raised when a message with received during a scheduled closure.

# v2.13.8

### Fixed
- A bug where a thread was blocked from sending messages when multiple images were uploaded, due to a typo.

### Changed
- Uses https://hasteb.in instead of https://hastebin.com for `?debug hastebin`.

# v2.13.7

### What's new?
- The ability to enable typing interactions. 
  - If you want the bot to type in the thread channel if the user is also typing, add the config variable `user_typing` and set it to "yes" or "true". Use `config del` to disable the functionality. The same thing in reverse is also possible if you want the user to see the bot type when someone is typing in the thread channel add the `mod_typing` config variable.
- New `status` command, change the bot's status to `online`, `idle`, `dnd`, `invisible`, or `offline`.
  - To remove the status (change it back to default), use `status clear`.
  - This also introduces a new internal configuration variable: `status`. Possible values are `online`, `idle`, `dnd`, `invisible`, and `offline`.
  
### Changed
- The internals for `activity` has drastically changed to accommodate the new `status` command.  

# v2.13.6

### Fixed
- Fixed a bug in the contact command where the response message did not send.

# v2.13.5

### What's new?
- You will no longer need to view your bot debug logs from Heroku. `debug` will show you the recent logs within 24h through a series of embeds.
  - If you don't mind your data (may or may not be limited to user ID, guild ID, bot name) be on the internet, `debug hastebin` will upload a formatted logs file to https://hasteb.in.
  - `debug clear` will clear the locally cached logs.
  - Local logs are automatically erased at least once every 27h for bots hosted on Heroku.

### Fixed
- Will no longer show  `Unclosed client session` and `Task was destroyed, but it is pending!` when the bot terminates.
- `thread.create` is now synchronous so that the first message sent can be queued to be sent as soon as a thread is created. 
    - This fixes a problem where if multiple messages are sent in quick succession, the first message sent (which triggers the thread creation) is not sent in order.
- Trying to reply to someone who has DMs disabled or has blocked the bot is now handled, and the bot will send a message saying so. 

### Changed
- `print` is replaced by logging.
  - New environment variable introduced: `LOG_LEVEL`.
  - This influences the number of messages received in Heroku logs. 
  - Possible options, from least to most severe, are: `INFO`, `DEBUG`, `WARNING`, `ERROR`, `CRITICAL`.
  - In most cases, you can ignore this change.
- `on_error` and `CommandNotFound` are now logged.

# v2.13.4

### Changed
- `?contact` no longer raise a silent error in Heroku logs when the recipient is a bot. Now Modmail responds with an error message.

# v2.13.3

### Fixed
- Fixed a typo in the config options.

# v2.13.2

### Fixed
- Installing `requirements.txt` files in plugins.

# v2.13.1

### Fixed
- Reading `requirements.txt` files in plugins.

# v2.13.0

### What's new? 
- Plugins:
  - Think of it like addons! Anyone (with the skills) can create a plugin, make it public and distribute it. Add a welcome message to Modmail, or moderation commands? It's all up to your imagination!   Have a niche feature request that you think only your server would benefit? Plugins are your go-to!
  - [Creating Plugins Documentation](https://github.com/modmail-dev/modmail/wiki/Plugins).

# v2.12.5

### Fixed

- `config del` command will now work correctly on self-hosted DB bots.

# v2.12.4

### What's new?
- Named colors are now supported! Over 900 different common color names are recognized. A list of color names can be found in [core/_color_data.py](https://github.com/modmail-dev/modmail/blob/master/core/_color_data.py).
  - Named colors can be set the same way as hex. But this can only be done through `config set`, which means database modifications will not work.
  - For example: `config set main_color yellowish green`.
- New config var `main_color` allows you to customize the main Modmail color (as requested by many). Defaults to Discord `blurple`.

# v2.12.3

### Fixed
- Patched a bug where `logs` sub-commands were accessible by anyone.
- Patched a bug where an error was raised when a thread is open where the recipient left the server.

Huge thanks to Sasiko for reporting these issues.

# v2.12.2

### Fixed
- Fixed a bug in self-hosted `?update` command.

# v2.12.1

### Changed

- `logs search` now also searches usernames present in thread logs.

# v2.12.0

### Important
**In the future, the Modmail API (https://modmail.tk) will be deprecated. This is because we are providing free service without getting anything in return. Thus we do not have the resources to scale to accommodate more users. 
We recommend using your own database for logs. In the future you will soon get a `backup` command so you can download all your pre-existing data and migrate to your own database.** 

### Changed
- A lot of painful code cleanup, which is good for us (the developers), but shouldn't affect you.
- The appearance of the `?logs` command. It should be clearer with better info now.
- Bot owners get access to all commands regardless of server permissions.
- Blocked users no longer receive a message, only the blocked emoji will be sent.

### What's new?
- **Note:** The following commands only work if you are self-hosting your logs. We recommend you to use your own database.
- Log search queries, in the form of two new commands. 
- `logs search [query]` - this searches all log messages for a query string.
- `logs closed-by [user]` this returns all logs closed by a particular user

### Fixed
- `activity listening to music` no longer results in two "to"s ("listening to to music").
  - This may require you to change your activity message to accommodate this fix.
- A problem where `main_category_id` and `log_channel_id` weren't updated when their corresponding channel or category get deleted. 

# v2.11.0

### What's new?
- `loglink` command, returns the log link for the current thread.

# v2.10.2

### Changed
- Your logs now track and show edited messages.

# v2.10.1

### Changed
- Use reply author's top role for the mod tag by default.

# v2.10.0

### What's new?
- `anonreply` command to anonymously reply to the recipient. 
The username of the anonymous user defaults to the `mod_tag` (the footer text of a mod reply message) — the avatar defaults to the guild icon URL. However, you can change both of these via the `anon_username`, `anon_avatar_url`, and `anon_tag` config variables. 

### Changed
- Your bot now logs all messages sent in a thread channel, including discussions that take place. You can now toggle to view them in the log viewer app.

# v2.9.4

### Fixed
- Small bug due to a typo.

# v2.9.3

### Changed
- Forgot to enable custom embed colors.

### What's new?
- Ability to set a custom `mod_tag` (the text in the footer of the mod reply embed, which by default says "Moderator")

# v2.9.2

### Changed
- Improve format of thread info embed. Slightly cleaner and simpler now.
- All commands are now blurple instead of green.

### Fixed
- Bug where the close command wouldn't work if you didn't configure a log channel. 

### What's new?
- Ability to set your own custom `mod_color` and `recipient_color` for the thread message embeds.

# v2.9.1

### Changed
- Changed order of arguments for `contact`. This is so that you can use aliases to their full potential. 
- For example: 
  - `contact "Recruitment Category" @somedude`
- You can add an alias by doing: `alias add recruit contact "Recruitment Category"`.
  - Now you can use the alias via: `recruit @somedude`.

# v2.9.0

### What's new?
- New command `note` will add a system message to your thread logs. - - This is useful for noting the context of a conversation.

# v2.8.1

### Fixed
- Fixed bug where thread logs were getting duplicated when using the `contact` command.
- Fixed bug where the wrong key was used for logs, which caused some `log` command log links to point to an HTTP 404 Not Found.
  - A minor oversight from commit 1ba74d9.

# v2.8.0

### Changed
- Major improvement in viewing thread logs.
- Log links are now rendered in HTML instead of plain text.

# v2.7.2

### What's new? 
- `config options` command to see a list of valid config variables that you can modify.

### Security
Thread channels will now default to being private (`@everyone`'s read message perms set to `false`).
  - If the thread creation category could not be resolved.
  - This will save you from some trouble if, for whatever reason, your configuration gets messed up.

# v2.7.1

### Changed

- All reference to "modmail" / "Mod Mail" / "ModMail" are changed to "Modmail".
- `log_channel_id` is now part of the config upon `setup`.
- Added the ability to set where threads are created using the `main_category_id` configuration option.

### Note

- If your Modmail bot was set up a long time ago, you might experience an issue where messages were sent outside of the category.
  - To fix this, set `main_category_id` to the ID of the Modmail category.
  
# v2.7.0

### Changed

- `move` command now syncs thread channel permissions with the destination category.
- `contact` command now supports an optional category argument (where the thread channel will be created).

# v2.6.3

### Fixes
- Fixed small issue with finding threads.

# v2.6.2

### Fixes
- Fixed log URLs for self-hosting users.

# v2.6.1

### Fixed
- Replaced the testing `API_BASE_URL` with the actual URL.

# v2.6.0

### What's new?
- `threads` is now a default alias to `logs`.

### Changed
- Log URLs are moved to their own collection.
- Log URLs are now `https://logs.modmail.tk/LOGKEY`, no more numbers before the log key.
- We still support the numbers to not break everyone's URLs so quickly, but both work at the moment.
- This is a huge change to the backend logging, and there might be migration errors. If so, please contact us in our [Discord server](https://discord.gg/2fMbf2N).

# v2.5.2

### Fixes
- Fixed a bug where requests sent when the API was not ready.

# v2.5.1

### Fixes
- Emergency patch to save configs.

# v2.5.0

### Background
- Bots hosted by Heroku restart at least once every 27 hours.
- During this period, local caches will be deleted, which results in the inability to set the scheduled close time to longer than 24 hours. This update resolves this issue. 
- [PR #135](https://github.com/modmail-dev/modmail/pull/135)

### Changed
- Created a new internal config var: `closures`.
- Store closure details into `closures` when the scheduled time isn't "now".
  - Loaded upon bot restart.
  - Deleted when a thread is closed.
- Use `call_later()` instead of `sleep()` for scheduling.

# v2.4.5

### Fixed
Fixed activity setting due to flawed logic in `config.get()` function.

# v2.4.4

### Fixed
Fixed a bug in the `?activity` command where it would fail to set the activity on bot restart if the activity type was `playing`.

# v2.4.3

### Changed
 - Moved self-hosted log viewer to a separate repo.

# v2.4.2

### What's new?
- Ability to set your own Twitch URL for `streaming` activity status.

# v2.4.1

### Fixed
- Small bug in `?activity` command.

# v2.4.0

### What's new?
- Added the `?activity` command for setting the activity
- [PR #131](https://github.com/modmail-dev/modmail/pull/131#issue-244686818) this supports multiple activity types (`playing`, `watching`, `listening`, and `streaming`).

### Removed
- Removed the deprecated `status` command.
- This also means you will have to reset your bot status with the `?activity` command, as the `?status` command was removed.

# v2.3.0

### What's new?
- Ability to self-host logs.

### Changed
- Improved format for log channel embeds.
- Roles are now comma-separated in info embed.
- This only applies to separate server setups.

### Fixed
- Bug in subscribe command.
  - It will now unsubscribe after a thread is closed.

# v2.2.0

### What's new?
- Notify command `notify [role]`.
  - Notify a given role or yourself to the next thread message received.
  - Once a thread message is received, you will be pinged once only.

- Subscribe command `sub [role]` / `unsub [role]`.
  - Subscribes yourself or a given role to be notified when thread messages are received.
  - You will be pinged for every thread message received until you unsubscribe.

### Changed
- Slightly improved log channel message format.

# v2.1.1

### Fixed
- Small bug in `close` command.

# v2.1.0

### What's new?
- Ability to set a custom thread-creation-response message.
  - Via `config set thread_creation_response [message]`.

### Changed
- Improve `?logs` command format.
- Improve thread log channel messages to have more relevant info.
- Improve close command.
  - You can now close the thread after a delay and use a custom thread close message.
  - You also now can close a thread silently.

# v2.0.10

### Security
- Fix a bug where blocked users were still able to message Modmail.

# v2.0.9

### What's new?
- Support for custom blocked and sent emoji.
- Use the `config set blocked_emoji [emoji]` or `sent_emoji` commands.

### Fixes
- Support multiple images and file attachments in one message.
- This is only possible on mobile, so its good to handle it in code.

# v2.0.8

### What's new?
- Added the ability to use your own log channel.
  - You can do this via the `config set log_channel_id <id>` command.
- Added the ability to use your own main inbox category.
  - You can do this via the `config set main_category_id <id>` command.

### Changed
- You can now supply a reason when blocking a user.
- Blocked users are now stored in the database instead of in the channel topic.
  - This means you can delete the top channel in the Modmail category now (after migrating the currently blocked users).

# v2.0.7

### What's new?
- Added a `changelog` command to view the bot's changelog within discord.

### Changed
- `update` command now shows the latest changes directly from CHANGELOG.md.
- Auto-update messages also show the latest changes from the GitHub repo.
- Removed the "latest changes" section from the `about` command.

# v2.0.6

### Fixed
- Fix logs sending duplicated thread close logs.
- The bot will now tell you that a user is no longer in the server when you try to reply to a thread.
  - Before this, it looked like you replied to the thread, but in reality, the message was not sent.

# v2.0.5

### Changed
- `alias` command now checks if you are adding a valid alias-command combo.
- Manually deleting a channel will now correctly close the thread and post logs.

# v2.0.4

### Fixed
- Fixed a one-off bug where the channel topic disappears, but Modmail operations should continue.
- Fixed `linked_message_id` issues.

# v2.0.3

### Fixed
- The thread creation embed now shows the correct number of past logs.
- If using a separate server setup, roles in the info embed now are shown as names instead of mentions.
  - This is because you can't mention roles across servers.

# v2.0.2

### Security
- Made the `logs` command require "manage messages" permissions to execute.
  - Before this patch, anyone could use the `logs` commands.

# v2.0.1

### Changed
- Improved `block` / `unblock` commands.
  - They now take a more comprehensive range of arguments: usernames, nicknames, mentions, and user IDs.

### Fixed
- Setup command now configures permissions correctly so that the bot will always be able to see the main operations category.

# v2.0.0

This release introduces the use of our centralized [API service](https://github.com/modmail-dev/webserver) to enable dynamic configuration, auto-updates, and thread logs.
To use this release, you must acquire an API token from https://modmail.tk.
Read the updated installation guide [here](https://github.com/modmail-dev/modmail/wiki/installation).

### Changed
- Stability improvements through synchronization primitives.
- Refactor thread management and code.
- Update command now uses `api.modmail.tk`.
- `contact` command no longer tells the user you messaged them 👻

### Fixed
- `status` command now changes playing status indefinitely.

### What's new?
- Dynamic `help` command (#84).
- Dynamic configuration through `api.modmail.tk`.
- Thread logs via `logs.modmail.tk` (#78).
  - `log` command added.
- Automatic updates (#73).
- Dynamic command aliases and snippets (#86).
- Optional support for using a separate guild as the operations center (#81).
- NSFW Command to change channels to NSFW (#77).

### Removed
- Removed `archive` command.
  - Explanation: With thread logs (that lasts forever), there's no point in archiving.<|MERGE_RESOLUTION|>--- conflicted
+++ resolved
@@ -6,59 +6,12 @@
 This project mostly adheres to [Semantic Versioning](https://semver.org/spec/v2.0.0.html);
 however, insignificant breaking changes do not guarantee a major version bump, see the reasoning [here](https://github.com/modmail-dev/modmail/issues/319). If you're a plugin developer, note the "BREAKING" section.
 
-<<<<<<< HEAD
 # v4.2.1
-=======
-# v4.2.0
->>>>>>> 829a3642
-
-Upgraded discord.py to version 2.6.3, added support for CV2.
-Forwarded messages now properly show in threads, rather than showing as an empty embed.
-
-### Fixed
-- Make Modmail keep working when typing is disabled due to an outage caused by Discord.
-- Resolved an issue where forwarded messages appeared as empty embeds.
-- Fixed internal message handling and restoration processes.
-- Eliminated duplicate logs and notes.
-- Addressed inconsistent use of `logkey` after ticket restoration.
-- Fixed issues with identifying the user who sent internal messages.
-<<<<<<< HEAD
-- Solved an ancient bug where closing with words like `evening` wouldnt work.
-=======
-- Solved an ancient bug where closing with words like `evening` wouldn't work.
->>>>>>> 829a3642
-- Fixed the command from being included in the reply  in rare conditions.
-
-### Added
-Commands:
-* `snooze`: Initiates a snooze action.
-* `snoozed`: Displays snoozed items.
-* `unsnooze`: Reverses the snooze action.
-* `clearsnoozed`: Clears all snoozed items.
-
-Configuration Options:
-<<<<<<< HEAD
-* `snooze_default_duration`: Sets the maximum duration for snooze.
-=======
-* `max_snooze_time`: Sets the maximum duration for snooze.
->>>>>>> 829a3642
-* `snooze_title`: Customizes the title for snooze notifications.
-* `snooze_text`: Customizes the text for snooze notifications.
-* `unsnooze_text`: Customizes the text for unsnooze notifications.
-* `unsnooze_notify_channel`: Specifies the channel for unsnooze notifications.
-<<<<<<< HEAD
+
+### Added
 * `unsnooze_history_limit`: Limits the number of messages replayed when unsnoozing (genesis message and notes are always shown).
 * `snooze_behavior`: Choose between `delete` (legacy) or `move` behavior for snoozing.
 * `snoozed_category_id`: Target category for `move` snoozing; required when `snooze_behavior` is `move`.
-=======
->>>>>>> 829a3642
-* `thread_min_characters`: Minimum number of characters required.
-* `thread_min_characters_title`: Title shown when the message is too short.
-* `thread_min_characters_response`: Response shown to the user if their message is too short.
-* `thread_min_characters_footer`: Footer displaying the minimum required characters.
-
-<<<<<<< HEAD
-Features:
 * Thread-creation menu: Adds an interactive select step before a thread channel is created.
   * Commands:
     * `threadmenu toggle`: Enable/disable the menu.
@@ -72,14 +25,46 @@
     * Optional selection logging (`thread_creation_menu_selection_log`) posts the chosen option in the new thread.
     * Anonymous prompt support (`thread_creation_menu_anonymous_menu`).
 
-
-Behavioral changes:
+### Changed
+- Renamed `max_snooze_time` to `snooze_default_duration`. The old config will be invalidated.
 - When `snooze_behavior` is set to `move`, the snoozed category now has a hard limit of 49 channels. New snoozes are blocked once it’s full until space is freed.
 - When switching `snooze_behavior` to `move` via `?config set`, the bot reminds admins to set `snoozed_category_id` if it’s missing.
 - Thread-creation menu options & submenu options now support an optional per-option `category` target. The interactive wizards (`threadmenu option add` / `threadmenu submenu option add`) and edit commands allow specifying or updating a category. If the stored category is missing or invalid at selection time, channel creation automatically falls back to `main_category_id`.
 
-=======
->>>>>>> 829a3642
+
+# v4.2.0
+
+Upgraded discord.py to version 2.6.3, added support for CV2.
+Forwarded messages now properly show in threads, rather than showing as an empty embed.
+
+### Fixed
+- Make Modmail keep working when typing is disabled due to an outage caused by Discord.
+- Resolved an issue where forwarded messages appeared as empty embeds.
+- Fixed internal message handling and restoration processes.
+- Eliminated duplicate logs and notes.
+- Addressed inconsistent use of `logkey` after ticket restoration.
+- Fixed issues with identifying the user who sent internal messages.
+- Solved an ancient bug where closing with words like `evening` wouldn't work.
+- Fixed the command from being included in the reply  in rare conditions.
+
+### Added
+Commands:
+* `snooze`: Initiates a snooze action.
+* `snoozed`: Displays snoozed items.
+* `unsnooze`: Reverses the snooze action.
+* `clearsnoozed`: Clears all snoozed items.
+
+Configuration Options:
+* `max_snooze_time`: Sets the maximum duration for snooze.
+* `snooze_title`: Customizes the title for snooze notifications.
+* `snooze_text`: Customizes the text for snooze notifications.
+* `unsnooze_text`: Customizes the text for unsnooze notifications.
+* `unsnooze_notify_channel`: Specifies the channel for unsnooze notifications.
+* `thread_min_characters`: Minimum number of characters required.
+* `thread_min_characters_title`: Title shown when the message is too short.
+* `thread_min_characters_response`: Response shown to the user if their message is too short.
+* `thread_min_characters_footer`: Footer displaying the minimum required characters.
+
 # v4.1.2
 
 ### Fixed
