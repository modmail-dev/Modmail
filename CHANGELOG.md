--- conflicted
+++ resolved
@@ -6,12 +6,10 @@
 This project mostly adheres to [Semantic Versioning](https://semver.org/spec/v2.0.0.html);
 however, insignificant breaking changes do not guarantee a major version bump, see the reasoning [here](https://github.com/kyb3r/modmail/issues/319). If you're a plugin developer, note the "BREAKING" section.
 
-<<<<<<< HEAD
-# v4.0.2
+# [UNRELEASED]
 
 ### Fixed
 - `?alias make/create` as aliases to `?alias add`. This improves continuity between the bot and its command structure.
-=======
 
 # v4.0.2
 
@@ -31,7 +29,6 @@
 - Plain messages no longer forces `()` around the respondent text. ([PR #3234](https://github.com/kyb3r/modmail/pull/3234))
 - Added workflow to automatically build Docker image ([PR #3232](https://github.com/kyb3r/modmail/pull/3228))
 - Updated installation guide to reflect new preferred hosting methods
->>>>>>> b693b278
 
 # v4.0.1
 
