--- conflicted
+++ resolved
@@ -4,9 +4,8 @@
 The format is based on [Keep a Changelog](https://keepachangelog.com/en/1.0.0/),
 and this project adheres to [Semantic Versioning](https://semver.org/spec/v2.0.0.html).
 
-# v2.13.10
-
-<<<<<<< HEAD
+# v2.13.11
+
 ### Added
 - Introduced a new configuration variable `account_age` for setting a minimum account creation age.
   - Users blocked by this reason will be stored in `blocked` along with other reasons for being blocked.
@@ -16,11 +15,12 @@
 ### Changed
 - `block` reason cannot start with `System Message: ` as it is now reserved for internal user blocking.
 - `block`, like `close`, now support a block duration (temp blocking).
-=======
+
+# v2.13.10
+
 ### Fixed
 - Fixed an issue where status and activity does not work if they were modified wrongly in the database.
   - This was especially an issue for older Modmail users, as the old `status` configuration variable clashes with the new `status` variable.
->>>>>>> 784a760e
 
 # v2.13.9
 
