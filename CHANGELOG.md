--- conflicted
+++ resolved
@@ -4,17 +4,7 @@
 The format is based on [Keep a Changelog](https://keepachangelog.com/en/1.0.0/),
 and this project adheres to [Semantic Versioning](https://semver.org/spec/v2.0.0.html).
 
-<<<<<<< HEAD
 # [Unreleased]
-=======
-# v2.13.8
-
-### Fixed
-
-- A bug where a thread was blocked from sending messsages when multiple images were uploaded. (This was due to a typo)
-
-# v2.13.7
->>>>>>> 757bcd8a
 
 ### Added
 - Introduced a new configuration variable `account_age` for setting a minimum account creation age.
@@ -23,6 +13,11 @@
 
 ### Changed
 - `block` reason cannot start with `System Message: ` as it is now reserved for internal user blocking.
+
+# v2.13.8
+
+### Fixed
+- A bug where a thread was blocked from sending messsages when multiple images were uploaded. (This was due to a typo)
 
 # v2.13.7
 
