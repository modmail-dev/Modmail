# Changelog

All notable changes to this project will be documented in this file.

The format is based on [Keep a Changelog](https://keepachangelog.com/en/1.0.0/).
This project mostly adheres to [Semantic Versioning](https://semver.org/spec/v2.0.0.html);
however, insignificant breaking changes do not guarantee a major version bump, see the reasoning [here](https://github.com/modmail-dev/modmail/issues/319). If you're a plugin developer, note the "BREAKING" section.

# [UNRELEASED]

### Fixed
- `?alias make/create` as aliases to `?alias add`. This improves continuity between the bot and its command structure. ([PR #3195](https://github.com/kyb3r/modmail/pull/3195))
- Loading the blocked list with the `?blocked` command takes a long time when the list is large. ([PR #3242](https://github.com/kyb3r/modmail/pull/3242))
- Reply not being forwarded from DM. (PR [#3239](https://github.com/modmail-dev/modmail/pull/3239))

<<<<<<< HEAD
### Changed
- Guild icons in embed footers and author urls now have a fixed size of 128. ([PR #3261](https://github.com/modmail-dev/modmail/pull/3261))
=======
# [UNRELEASED]

### Added
- New .env config option: `REGISTRY_PLUGINS_ONLY`, restricts to only allow adding registry plugins. ([PR #3247](https://github.com/modmail-dev/modmail/pull/3247))

### Changed
- Repo moved to https://github.com/modmail-dev/modmail.
>>>>>>> 02250e8d

# v4.0.2

### Breaking

- Presence intent is now by-default OFF. You can turn it on by setting `ENABLE_PRESENCE_INTENT=true` in the environment variables.

### Fixed

- Not having a guild icon no longer raises an exception. ([PR #3235](https://github.com/modmail-dev/modmail/pull/3235))
  - When no icon is set, use the default user icon.
- Resolved an issue where `?logs` doesn't work when the thread has no title. ([PR #3201](https://github.com/modmail-dev/modmail/pull/3201))
- AttributeError raised when failing to forward a reaction. ([GH #3218](https://github.com/modmail-dev/modmail/issues/3218))

### Changed

- Plain messages no longer forces `()` around the respondent text. ([PR #3234](https://github.com/modmail-dev/modmail/pull/3234))
- Added workflow to automatically build Docker image ([PR #3232](https://github.com/modmail-dev/modmail/pull/3228))
- Updated installation guide to reflect new preferred hosting methods

# v4.0.1

This is a hotfix release.

### Improved

- Error Messages

### Fixed

- Thread cooldown

# v4.0.0

### Breaking

- Modmail now requires [`Message Content` privileged intent](https://support-dev.discord.com/hc/en-us/articles/4404772028055-Message-Content-Privileged-Intent-for-Verified-Bots).
- Upgraded to discord.py v2.0 ([internal changes](https://discordpy.readthedocs.io/en/latest/migrating.html), [GH #2990](https://github.com/modmail-dev/modmail/issues/2990)).
- Python 3.8 or higher is required.
- Asyncio changes ([gist](https://gist.github.com/Rapptz/6706e1c8f23ac27c98cee4dd985c8120))
- Plugin registry is purged and all developers have to re-apply due to breaking changes.

### Added

- `use_hoisted_top_role` config to use change how default mod tags work, see `v3.10.0#Added` for details. ([PR #3093](https://github.com/modmail-dev/modmail/pull/3093))
- `require_close_reason` config to require a reason to close a thread. ([GH #3107](https://github.com/modmail-dev/modmail/issues/3107))
- `plain_snippets` config to force all snippets to be plain. ([GH #3083](https://github.com/modmail-dev/modmail/issues/3083))
- `?fpareply` and `?fpreply` to reply to messages with variables plainly.
- `use_nickname_channel_name` config to use nicknames instead of usernames for channel names. ([GH #3112](https://github.com/modmail-dev/modmail/issues/3112))
- `use_random_channel_name` config to use random nicknames vaguely tied to user ID. It is unable to be computed in reverse. ([GH #3143](https://github.com/modmail-dev/modmail/issues/3143))
- `show_log_url_button` config to show Log URL button. ([GH #3122](https://github.com/modmail-dev/modmail/issues/3122))
- Select menus for certain paginators.
- `Title` field in `?logs`. ([GH #3142](https://github.com/modmail-dev/modmail/issues/3142))
- Snippets can be used in aliases. ([GH #3108](https://github.com/modmail-dev/modmail/issues/3108), [PR #3124](https://github.com/modmail-dev/modmail/pull/3124))
- `?snippet make/create` as aliases to `?snippet add`. ([GH #3172](https://github.com/modmail-dev/modmail/issues/3173), [PR #3174](https://github.com/modmail-dev/modmail/pull/3174))

### Improved

- Modmail now uses per-server avatars if applicable. ([GH #3048](https://github.com/modmail-dev/modmail/issues/3048))
- Use discord relative timedeltas. ([GH #3046](https://github.com/modmail-dev/modmail/issues/3046))
- Use discord native buttons for all paginator sessions.
- `?help` and `?blocked` paginator sessions now have better multi-page UI.
- Autoupdate now automatically updates pipenv dependencies if possible.

### Fixed

- Several minor typos. ([PR #3095](https://github.com/modmail-dev/modmail/pull/3095), [PR #3116](https://github.com/modmail-dev/modmail/pull/3116))
- Certain cases where fallback categories were not working as intended. ([PR #3109](https://github.com/modmail-dev/modmail/pull/3109))
- `?contact` would create in a random category in silent mode. ([GH #3091](https://github.com/modmail-dev/modmail/issues/3091), [PR #3092](https://github.com/modmail-dev/modmail/pull/3092))
- Certain cases where `?close` would fail if closer isn't in cache. ([GH #3104](https://github.com/modmail-dev/modmail/issues/3104), [PR #3105](https://github.com/modmail-dev/modmail/pull/3105))
- Stickers now work in Modmail.
- Large server sizes results in Guild.name == None. ([GH #3088](https://github.com/modmail-dev/modmail/issues/3088))
- Attachments now work on plain replies. ([GH #3102](https://github.com/modmail-dev/modmail/issues/3102))
- Support LOTTIE stickers. ([GH #3119](https://github.com/modmail-dev/modmail/issues/3119))
- Editing notes now work. ([GH #3094](https://github.com/modmail-dev/modmail/issues/3094))
- Commands now work in threads.
- Audit log searching now properly works.
- Old data causing `?blocked` to fail. ([GH #3131](https://github.com/modmail-dev/modmail/issues/3131))
- Delete channel auto close functionality now works.
- Improved error handling for autoupdate. ([PR #3161](https://github.com/modmail-dev/modmail/pull/3161))
- Skip loading of already-loaded cog. ([PR #3172](https://github.com/modmail-dev/modmail/pull/3172))
- Respect plugin's `cog_command_error`. ([GH #3170](https://github.com/modmail-dev/modmail/issues/3170), [PR #3178](https://github.com/modmail-dev/modmail/pull/3178))
- Use silent as a typing literal for contacting. ([GH #3179](https://github.com/modmail-dev/modmail/issues/3179))

### Internal

- Improve regex parsing of channel topics. ([GH #3114](https://github.com/modmail-dev/modmail/issues/3114), [PR #3111](https://github.com/modmail-dev/modmail/pull/3111))
- Add warning if deploying on a developmental version.
- Extensions are now loaded `on_connect`.
- MongoDB v5.0 clients are now supported. ([GH #3126](https://github.com/modmail-dev/modmail/issues/3126))
- Bump python-dotenv to v0.20.0, support for python 3.10
- Bump emoji to v1.7.0
- Bump aiohttp to v3.8.1
- Bump lottie to v0.6.11
- Remove deprecated `core/decorators.py` from v3.3.0

# v3.10.5

### Internal

- Locked plugin registry version impending v4 release.

# v3.10.4

### Improved

- Thread genesis message now shows other recipients.

### Fixed

- `?snippet add` now properly blocks command names.

### Internal

- Set `LOG_DISCORD` environment variable to the logger level and log discord events.

# v3.10.3
This is a hotfix for contact command.

### Fixed

- Fixed a bug where contacting with no category argument defaults to the top category.

# v3.10.2
This is a hotfix for react to contact.

### Fixed

- React to contact now works properly.

# v3.10.1

This is a hotfix for the edit command.

### Fixed

- `?edit` now works properly.

# v3.10.0

v3.10 adds group conversations while resolving other bugs and QOL changes. It is potentially breaking to some plugins that adds functionality to threads.

### Breaking

- `Thread.recipient` (`str`) is now `Thread.recipients` (`List[str]`).
- `Thread.reply` now returns `mod_message, user_message1, user_message2`... It is no longer limited at a size 2 tuple.

### Added

- Ability to have group conversations with up to 5 users. ([GH #143](https://github.com/modmail-dev/modmail/issues/143))
- Snippets are invoked case insensitively. ([GH #3077](https://github.com/modmail-dev/modmail/issues/3077), [PR #3080](https://github.com/modmail-dev/modmail/pull/3080))
- Default tags now use top hoisted role. ([GH #3014](https://github.com/modmail-dev/modmail/issues/3014))
- New thread-related config - `thread_show_roles`, `thread_show_account_age`, `thread_show_join_age`, `thread_cancelled`, `thread_creation_contact_title`, `thread_creation_self_contact_response`, `thread_creation_contact_response`. ([GH #3072](https://github.com/modmail-dev/modmail/issues/3072))
- `use_timestamp_channel_name` config to create thread channels by timestamp.

### Improved

- `?contact` now accepts a role or multiple users (creates a group conversation). ([GH #3082](https://github.com/modmail-dev/modmail/issues/3082))
- Aliases are now supported in autotrigger. ([GH #3081](https://github.com/modmail-dev/modmail/pull/3081))

### Fixed

- Certain situations where the internal thread cache breaks and spams new channels. ([GH #3022](https://github.com/modmail-dev/modmail/issues/3022), [PR #3028](https://github.com/modmail-dev/modmail/pull/3028))
- Blocked users are now no longer allowed to use `?contact` and react to contact. ([COMMENT #819004157](https://github.com/modmail-dev/modmail/issues/2969#issuecomment-819004157), [PR #3027](https://github.com/modmail-dev/modmail/pull/3027))
- UnicodeEncodeError will no longer be raised on Windows. ([PR #3043](https://github.com/modmail-dev/modmail/pull/3043))
- Notifications are no longer duplicated when using both `?notify` and `subscribe`. ([PR #3015](https://github.com/modmail-dev/modmail/pull/3015))
- `?contact` now works properly with both category and silent. ([GH #3076](https://github.com/modmail-dev/modmail/issues/3076))
- `close_on_leave_reason` now works properly when `close_on_leave` is enabled. ([GH #3075](https://github.com/modmail-dev/modmail/issues/3075))
- Invalid arguments are now properly catched and a proper error message is sent.
- Update database after resetting/purging all plugins. ([GH #3011](https://github.com/modmail-dev/modmail/pull/3011))
- `thread_auto_close` timer now only resets on non-note and replies from mods. ([GH #3030](https://github.com/modmail-dev/modmail/issues/3030))
- Deleted messages are now deleted on both ends. ([GH #3041](https://github.com/modmail-dev/modmail/issues/3041), [@JerrieAries](https://github.com/modmail-dev/modmail/commit/20b31f8e8b5497943513997fef788d72ae668438))
- Persistent notes are now properly deleted from the database. ([GH #3013](https://github.com/modmail-dev/modmail/issues/3013))
- Modmail Bot is now recognized to have `OWNER` permission level. This affects what can be run in autotriggers.

### Internal

- Fix return types, type hints and unresolved references ([PR #3009](https://github.com/modmail-dev/modmail/pull/3009))
- Reload thread cache only when it's the first on_ready trigger. ([GH #3037](https://github.com/modmail-dev/modmail/issues/3037))
- `format_channel_name` is now extendable to plugins. Modify `Bot.format_channel_name(bot, author, exclude_channel=None, force_null=False):`. ([GH #2982](https://github.com/modmail-dev/modmail/issues/2982))

# v3.9.5

### Internal

- Bumped discord.py to v1.7.3, updated all other packages to latest.
- More debug log files are now kept.
- Resolve SSL errors by retrying without SSL

# v3.9.4

### Fixed

- Certain cases where fallback categories were not working as intended. ([GH #3002](https://github.com/modmail-dev/modmail/issues/3002), [PR #3003](https://github.com/modmail-dev/modmail/pull/3003))
- There is now a proper message when trying to contact a bot.

### Improved

- `?mention` can now be disabled with `?mention disable`. ([PR #2993](https://github.com/modmail-dev/modmail/pull/2993/files))
- `?mention` now allows vague entries such as `everyone` or `all`. ([PR #2993](https://github.com/modmail-dev/modmail/pull/2993/files))

### Internal

- Change heroku python version to 3.9.4 ([PR #3001](https://github.com/modmail-dev/modmail/pull/3001))

# v3.9.3

### Added

- New config: `use_user_id_channel_name`, when set to TRUE, channel names would get created with the recipient's ID instead of their name and discriminator.
  - This is now an option to better suit the needs of servers in Server Discovery

### Internal

- Signature of `format_channel_name` in core/util.py changed to:
  - `format_channel_name(bot, author, exclude_channel=None, force_null=False)`


# v3.9.2

### Improved

- Additional HostingMethods (i.e. DOCKER, PM2, SCREEN). Autoupdates are now disabled on all docker instances. ([GH #2977](https://github.com/modmail-dev/modmail/issues/2977), [PR #2988](https://github.com/modmail-dev/modmail/pull/2988))

### Fixed

- `user_typing` default in the config help is now correct.

# v3.9.1

### Internal

- `bot.run` now more gracefully handles closing, similar to how discord.py handles it.
  - No longer displays `PrivilegedIntentsRequired` exception when exiting when presence intent is disabled.

# v3.9.0

### Breaking

- `on_thread_initiate` and `on_thread_ready` events now have `thread, creator, category, initial_message` as additional arguments.

### Fixed

- `confirm_thread_creation` now properly works when a user opens a thread using react to contact. ([GH #2930](https://github.com/modmail-dev/modmail/issues/2930), [PR #2971](https://github.com/modmail-dev/modmail/pull/2971))
- `?disable all/new` now disables react to contact threads. ([GH #2969](https://github.com/modmail-dev/modmail/issues/2969), [PR #2971](https://github.com/modmail-dev/modmail/pull/2971))
- Ghost errors are no longer raised when threads are created using non-organic methods.

### Internal

- `thread.reply` now returns (msg_to_user, msg_to_thread). Can be useful in plugins.

# v3.8.6

### Added

- Ability to install local plugins without relying on git / external sources
  - Simply add your extension to plugins/@local, and use `?plugin add local/plugin-name` to load the plugin as normal
- Updated deps for requirements.min.txt and pyproject.toml

# v3.8.5

### Added

- `?msglink <message id>`, allows you to obtain channel + message ID for T&S reports. ([GH #2963](https://github.com/modmail-dev/modmail/issues/2963), [PR #2964](https://github.com/modmail-dev/modmail/pull/2964))
- `?mention disable/reset`, disables or resets mention on thread creation. ([PR #2951](https://github.com/modmail-dev/modmail/pull/2951))

### Fixed

- Non-master/development branch deployments no longer cause errors to be raised.
- Autotriggers now can search for roles/channels in guild context. ([GH #2961](https://github.com/modmail-dev/modmail/issues/2961))

# v3.8.4

This update is a quick hotfix for a weird behaviour experienced on 1 Feb 2021 where users were not properly cached.

### Fixed

- Corrupted data is no longer saved to thread cache.

# v3.8.2

### Fixed

- Retry with `null-discrim` if channel could not be created. ([GH #2934](https://github.com/modmail-dev/modmail/issues/2934))
- Fix update notifications.
- Retrieve user from Discord API if user has left the server, resolving issues in `?block`. ([GH #2935](https://github.com/modmail-dev/modmail/issues/2935), [PR #2936](https://github.com/modmail-dev/modmail/pull/2936))
- IDs in `<member>` commands work now.

# v3.8.1

### Fixed

- Additional image uploads now render properly. ([PR #2933](https://github.com/modmail-dev/modmail/pull/2933))
- `confirm_thread_creation` no longer raises unnecessary errors. ([GH #2931](https://github.com/modmail-dev/modmail/issues/2931), [PR #2933](https://github.com/modmail-dev/modmail/pull/2933))
- Autotriggers no longer sends attachments back. ([GH #2932](https://github.com/modmail-dev/modmail/issues/2932))

# v3.8.0

### Added

- `update_notifications` configuration option to toggle bot autoupdate notifications. ([GH #2896](https://github.com/modmail-dev/modmail/issues/2896))
- `?fareply`, anonymously reply with variables.
- `anonymous_snippets` config variable to toggle if snippets should be anonymous. ([GH #2905](https://github.com/modmail-dev/modmail/issues/2905))
- `disable_updates` config variable to control if the update command should be disabled or not.
- `silent_alert_on_mention` to alert mods silently. ([GH #2907](https://github.com/modmail-dev/modmail/issues/2907))
- Support for only the "Server Members" intent.

### Improved

- Added command validation to `autotrigger add/edit`.
- `GITHUB_TOKEN` is now no longer required in Heroku setups.
- Clearer error messages on reply fails.

### Fixed

- Mentioned `competing` as an activity type. ([PR #2902](https://github.com/modmail-dev/modmail/pull/2902))
- Level permissions were not checked if command permissions were set.
- Regex autotriggers were not working if term was in the middle of strings.
- `?blocked` now no longers show blocks that have expired.
- Blocked roles will no longer trigger an error during unblock.
- Custom emojis are now supported in `confirm_thread_creation_deny`. ([GH #2916](https://github.com/modmail-dev/modmail/issues/2916))
- Finding linked messages in replies work now. ([GH #2920](https://github.com/modmail-dev/modmail/issues/2920), [Jerrie-Aries](https://github.com/modmail-dev/modmail/issues/2920#issuecomment-751530495))
- Sending files in threads (non-images) now work. ([GH #2926](https://github.com/modmail-dev/modmail/issues/2926))
- Deleting messages no longer shows a false error. ([GH #2910](https://github.com/modmail-dev/modmail/issues/2910), [Jerrie-Aries](https://github.com/modmail-dev/modmail/issues/2910#issuecomment-753557313))
- Display an error on [Lottie](https://airbnb.io/lottie/#/) stickers, instead of failing the send.
- `?perms get` now shows role/user names. ([PR #2927](https://github.com/modmail-dev/modmail/pull/2927))

### Internal

- Make use of `git branch --show-current` to retrieve branch instead of using prerelease version check.
- Use discord.py 1.6.0 from PyPi instead of the development clone.

# v3.7.13

### Fixed

- Notes in config help are now optional.

# v3.7.12

### Fixed

- Bot was not responding to union errors.
- `?block [reason]` now works in threads.

# v3.7.11

### Improved

- Role block will now work better with seperate server setups.

### Fixed

- Bot not restarting after autoupdate on PM2.

### Internal

- Removed unnecessary loggings.

# v3.7.10

### Added

- Added `update_channel_id` to specify which channel autoupdate notifications were being sent to.
- Added `show_timestamp` to specify if timestamps should be displayed in message embeds. ([GH #2885](https://github.com/modmail-dev/modmail/issues/2885))

# v3.7.9

### Fixed

- `perms add/remove` with permission levels should now work again. ([GH #2892](https://github.com/modmail-dev/modmail/issues/2892), [PR #2893](https://github.com/modmail-dev/modmail/pull/2893))

### Improved

- Clearer plugin debug messages when plugins are disabled

# v3.7.8

### Added

- Added `thread_contact_silently` to allow opening threads silently by default. ([PR #2887](https://github.com/modmail-dev/modmail/pull/2887))

### Fixed
- Permission levels were not respected.
- `perms remove` was not working.
- `logs` and `block` would not recognise users in a seperate server setup.
- Custom emojis were not working with `confirm_thread_creation`.

### Internal
- Optimised `perms get`, bot should respond faster now.

# v3.7.7

### Added

- Added updating github fork if GITHUB_TOKEN was provided

### Fixed

- Skip blocked roles check if user is not in main guild.

# v3.7.6

### Fixed

- Autoupdate persists despite errors.
- Mention when normal thread created was not working. ([GH #2883](https://github.com/modmail-dev/modmail/issues/2883))

# v3.7.5

### Fixed

- Close on emoji was not working.

# v3.7.3

### Fixed

- React to contact threads were treated like normal contact threads. ([GH #2881](https://github.com/modmail-dev/modmail/issues/2881))

# v3.7.2

### Added

- Added `mention_channel_id` to specify which channel `alert_on_mention` was being sent to. ([GH #2880](https://github.com/modmail-dev/modmail/issues/2880))

### Fixed

- `?config set` would not respond if an invalid key was provided.

# v3.7.1

### Fixed

- Bot will now leave a reaction on the react to contact message.
- Added docstring to selfcontact

# v3.7.0

### Added

- Plain replies functionality. Added commands `preply`, `pareply` and config `plain_reply_without_command`. ([GH #2872](https://github.com/modmail-dev/modmail/issues/2872))
- Added `react_to_contact_message`, `react_to_contact_emoji` to allow users to create threads by reacting to a message.
- Added `thread_move_notify_mods` to mention all mods again after moving thread. ([GH #215](https://github.com/modmail-dev/modmail/issues/215))
- Added `transfer_reactions` to link reactions between mods and users. ([GH #2763](https://github.com/modmail-dev/modmail/issues/2763))
- Added `close_on_leave`, `close_on_leave_reason` to automatically close threads upon recipient leaving the server. ([GH #2757](https://github.com/modmail-dev/modmail/issues/2757))
- Added `alert_on_mention` to mention mods upon a bot mention. ([GH #2833](https://github.com/modmail-dev/modmail/issues/2833))
- Added `confirm_thread_creation`, `confirm_thread_creation_title`, `confirm_thread_response`, `confirm_thread_creation_accept`, `confirm_thread_creation_deny` to allow users to confirm that they indeed want to create a new thread. ([GH #2773](https://github.com/modmail-dev/modmail/issues/2773))
- Support Gyazo image links in message embeds. ([GH #282](https://github.com/modmail-dev/modmail/issues/282))
- Added `silent` argument to `?contact` to restore old behaviour.
- Added new functionality: If `?help` is sent, bot does checks on every command, `?help all` restores old behaviour. ([GH #2847](https://github.com/modmail-dev/modmail/issues/2847))
- Added a way to block roles. ([GH #2753](https://github.com/modmail-dev/modmail/issues/2753))
- Added `cooldown_thread_title`, `cooldown_thread_response` to customise message sent when user is on a creating thread cooldown. ([GH #2865](https://github.com/modmail-dev/modmail/issues/2865))
- Added `?selfcontact` to allow users to open a thread. ([GH #2762](https://github.com/modmail-dev/modmail/issues/2762))
- Support stickers and reject non-messages. (i.e. pin_add)
- Added support for thread titles, `?title`. ([GH #2838](https://github.com/modmail-dev/modmail/issues/2838))
- Added `data_collection` to specify if bot metadata should be collected by Modmail developers.
- Added `?autotrigger`, `use_regex_autotrigger` config to specify keywords to trigger commands. ([GH #130](https://github.com/modmail-dev/modmail/issues/130), [GH #649](https://github.com/modmail-dev/modmail/issues/649))
- Added `?note persistent` that creates notes that are persistent for a user. ([GH #2842](https://github.com/modmail-dev/modmail/issues/2842), [PR #2878](https://github.com/modmail-dev/modmail/pull/2878))
- Autoupdates and `?update` which was removed in v3.0.0

### Fixed

- `?contact` now sends members a DM.
- `level_permissions` and `command_permissions` would sometimes be reset. ([GH #2856](https://github.com/modmail-dev/modmail/issues/2856))
- Command truncated after && in alias. ([GH #2870](https://github.com/modmail-dev/modmail/issues/2870))
- `on_plugins_ready` event for plugins works now.

### Improved

- Plugins installations have clearer error messages.
- `?move` now does not require exact category names, accepts case-insensitive and startswith names.

### Internal
- Use enums in config. ([GH #2821](https://github.com/modmail-dev/modmail/issues/2821))
- `on_thread_close` event for plugins.
- `on_thread_reply` event for plugins.

# v3.6.2

### Fixed

- Plugins downloading requirements in virtual environments.


# v3.6.1

### Added

- Proper error message if privileged intents not explicitly granted to bot.


# v3.6.0

### Added

- Added `thread_move_title` to specify title of thread moved embed.
- Mark NSFW logs in log message. ([GH #2792](https://github.com/modmail-dev/modmail/issues/2792))
- Icon for moderator that closed the thread in log message. ([GH #2828](https://github.com/modmail-dev/modmail/issues/2828))
- Ability to set mentions via user/role ID. ([GH #2796](https://github.com/modmail-dev/modmail/issues/2796))

### Changed

- `?move` now consumes rest in category name, which means `?move Long Category Name` works without quotes!
- `?help` shows "No command description" if no description provided. ([PR #2845](https://github.com/modmail-dev/modmail/pull/2845))

### Fixed
- Unicode errors raised during windows selfhosting

### Internal

- Bump discord.py version to 1.5.1
- Explicitly state intents used for connection
- Use `--diff` for black CI instead of `--check` ([GH #2816](https://github.com/modmail-dev/modmail/issues/2816))


# v3.5.0

Fixed discord.py issue.

### Added

- A confirmation when you manually delete a thread message embed.
- Config var `enable_eval` defaults true, set `enable_eval=no` to disable the eval command. ([GH #2803](https://github.com/modmail-dev/modmail/issues/2803))
- Added `?plugins reset` command to completely reset everything related to plugins. This will fix some problems caused by broken plugins in the file system.
- Support private GitHub repos for plugins (thanks to @officialpiyush pr#2767)

### Changed

- Bump discord.py version to v1.3.3.
- Renamed `bot.owner_ids` to `bot.bot_owner_ids` as the attribute is now defined internally for team support.
- Deleting channel manually will now close the thread.
- Deleting messages will no longer cause the bot to produce warnings.
- Plugins will automatically be removed when it fails to load.
- Moved all database-related activities to clients.py under MongoDBClient, with possible future hook for additional database support. 
- `bot.db` is deprecated in favour of `bot.api.db` and will be removed in the future.
- Deprecated `bot.plugin_db.get_partition` in favour of `bot.api.get_plugin_partition` (not final).
- Deprecated `MONGO_URI` config var (but will keep support in the future) in favour of `CONNECTION_URI` and `DATABASE_TYPE`. Right now there is one supported database - "mongodb", which is the default.

### Fixed

- Plugins not loading in Windows OS. Now uses proactor event loop for asyncio which should fix this.


# v3.4.1

### Fixed

- Masked a bunch of noise errors when deleting messages.
- Added more checks for deleting messages.

### Breaking

- `thread_initiate` will be dispatched at the beginning of the setup process.
- `thread_create` is dispatched when the thread is registered as a thread by Modmail (i.e., when channel topic is edited).
- `thread_ready` is dispatched when a thread finishes its setup steps.


# v3.4.0

### Added

- Thread cooldown!
  - Set via the new config var `thread_cooldown`.
  - Specify a time for the recipient to wait before allowed to create another thread.
- Fallback Category (thanks to DAzVise PR#636)
  - Automatically created upon reaching the 50 channels limit.
  - Manually set fallback category with the config var `fallback_category_id`.
- "enable" and "disable" support for yes or no config vars.
- Added "perhaps you meant" section to `?config help`.
- Multi-command alias is now more stable. With support for a single quote escape `\"`.
- New command `?freply`, which behaves exactly like `?reply` with the addition that you can substitute `{channel}`, `{recipient}`, and `{author}` to be their respective values. 
- New command `?repair`, repair any broken Modmail thread (with help from @officialpiyush).
- Recipients get feedback when they edit their messages.
- Chained delete for DMs now comes with a message.
- poetry (in case someone needs it).

### Changed

- The look of alias and snippet when previewing.
- The database now saves the message ID of the thread embed, instead of the original message.
- Swapped the position of user and category for `?contact`.
- The log file will no longer grow infinitely large.
- A hard limit of a maximum of 25 steps for aliases.
- `?disable` is now `?disable new`.

### Fixed

- Setting config vars using human time wasn't working.
- Fixed some bugs with aliases.
- Fixed many issues with `?edit` and `?delete` and recipient message edit.
- Masked the error: "AttributeError: 'int' object has no attribute 'name'"
  - Channel delete event will not be checked until discord.py fixes this issue.
- Chained reaction add/remove.
- Chained delete for thread channels.

### Internal

- Commit to black format line width max = 99, consistent with PyLint.
- No longer requires shlex for alias parsing.
- New checks with thread create / find.
- No more flake8 and Travis.

# v3.3.2

### Fixed

- An oversight with the permission system.

# v3.3.1

### Emergency Patch

- Fixed a recent issue with an animation KeyError due to Discord API update.

# v3.3.0

### Important

- Recommend all users to unblock and re-block all blocked users upon updating to this release.

### Added

- Three new config vars:
  - `enable_plugins` (yes/no default yes)
    - When set to no, Modmail will not load plugins.
  - `error_color` (color format, defaults discord red)
    - The color of error messages.
  - `anon_reply_without_command` (yes/no default no) (Thanks to papiersnipper PR#288)
    - When set, all non-command messages sent to thread channels are forwarded to the recipient anonymously without the need of `?anonreply`.
    - This config takes precedence over `reply_without_command`.
- `?logs responded [user]` command. It will show all the logs that the user has sent a reply. (Thanks to papiersnipper PR#288)
  - `user` when not provided, defaults to the user who ran the command.
- Open threads in limbo now auto-close if Modmail cannot find the channel. Modmail does this check every time the bot restarts.
- Ability to disable new threads from getting created.
  - `?disable`.
- Ability to fully disable Modmail DM.
  - `?disable all`.
- To re-enable DM: `?enable`, and to see the current status: `?isenable`.
- This disabled Modmail interface is customizable with the following config vars:
  - `disabled_new_thread_title`
  - `disabled_new_thread_response`
  - `disabled_new_thread_footer`
  - `disabled_current_thread_title`
  - `disabled_current_thread_response`
  - `disabled_current_thread_footer`
- Ability to delete notes when providing their ID. (Thanks to papiersnipper PR#402)
- Ability to delete log entries. (Thanks to papiersnipper PR#402)

### Changed

- `?contact` no longer send the "thread created" message to where the command was run, instead, it's now sent to the newly created thread channel. (Thanks to DAzVise)
- Automatically delete notes command `?note` when there're no attachments attached.
- Embed author links used to be inaccessible in many cases, now:
  - `?anonreply`, `?reply`, and `?note` in the thread channel will link to the sender's profile.
  - `?reply` and the recipient's DM will also link the sender's profile.
  - `?anonreply` in DM channel will link to the first channel of the main guild.
- Plugins update (mostly internal).
  - `git` is no longer used to install plugins; it now downloads through zip files.
  - `?plugins enabled` renamed to `?plugins loaded` while `enabled` is still an alias to that command.
  - Reorganized plugins folder structure.
  - Logging / plugin-related messages change.
  - Updating one plugin will not update other plugins; repositories no longer separate plugins, but the plugin name itself.
- The help command is in alphabetical order grouped by permissions.
- Notes are no longer always blurple; it's set to `MAIN_COLOR` now.
- Added `?plugins update` for updating all installed plugins.
- Reintroduce flake8 and use bandit for security issues detection.
- Add Travis checks for 3.6 in Linux and 3.7 for macOS and Windows.
- Debug logs not logs eval commands.
- Presence updates 30 minutes instead of 45 now.
- Fixed an assortment of problems to do with `?block`.
- Existing aliases can be used when creating new aliases. (Thanks to papiersnipper PR#402)

### Internal

- Reworked `config.get` and `config.set`, it feeds through the converters before setting/getting.
  - To get/set the raw value, access through `config[]`.
- The prerelease naming scheme is now `x.x.x-devN`.
- `trigger_typing` has been moved to `core.utils.trigger_typing`, the original location is deprecated.
- Simpler status and activity logic.
- New logging logic.

# v3.2.2

Security update!

### Important

- Supporter permission users used to be able to "hack" snippets to reveal all your config vars, including your token and MongoURI.
- Implemented some changes to address this bug:
  - All customizable variables used in snippets, close messages, etc., using the `{}` syntax, now forbids chaining two or more attributes and attributes that start with `_`.
- We advise you to update to this version.
- If you felt your credentials had been leaked, consider changing your bot token / MongoURI.

# v3.2.1

### Fixed

- Can't set hex for main_color, recipient_color, etc.

### Added

- Discord colors by default when addressing them by names.

# v3.2.0

### Added

- Ability to change permission levels of individual commands.
  - See `?permissions override` for more information.
- `thread_move_notify` and `thread_move_response` to notify recipients if a thread is moved. (Thanks to Flufster PR#360)
- IDs of messages sent to Modmail are now viewable. (Thanks to Flufster PR#360)

### Fixed

- `?help <some sub command>`, will return `Perhaps you meant: <some sub command>`, now it's fixed.
  - For example, `?help add` used to return `Perhaps you meant: add`, now it wouldn't do this.
- Aliases and Permissions command names are always saved lowercase now.
- An improved Dockerfile.

### Internal

- Use regex to parse Changes, Added, Fixed, etc. and description.
- Adds `PermissionLevel.INVALID` when commands don't have a permission level.

# v3.1.1

### Fixed

- An issue when reading `config_help.json` for Windows users due to an encoding problem.

# v3.1.0

### Breaking

- `disable_recipient_thread_close` is removed, a new configuration variable `recipient_thread_close` replaces it which defaults to False.
- Truthy and falsy values for binary configuration variables are now interpreted respectfully.
- `LOG_URL_PREFIX` cannot be set to "NONE" to specify no additional path in the future, "/" is the new method.

### Added

- `?sfw`, mark a thread as "safe for work", undos `?nsfw`.
- New config variable, `thread_auto_close_silently`, when set to a truthy value, no message will be sent when a thread is auto-closed.
- New configuration variable `thread_self_closable_creation_footer` — the footer when `recipient_thread_close` is enabled.
- Added a minimalistic version of requirements.txt (named requirements.min.txt) that contains only the absolute minimum of Modmail.
  - For users having trouble with pipenv or any other reason.
- Multi-step alias, see `?help alias add`. Public beta testing might be unstable.
- Misc commands without cogs are now displayed in `?help`.
- `?help` works for alias and snippets.
- `?config help <config-name>` shows a help embed for the configuration.
- Support setting permissions for subcommands.
- Support numbers (1-5) as substitutes for Permission Level REGULAR - OWNER in `?perms` subcommands.

### Changes

- `thread_auto_close_response` has a configurable variable `{timeout}`.
- `?snippet` is now the default command name instead of `?snippets` (`?snippets` is still usable). This is to make this consistent with `?alias`/`?aliases`.
- `colorama` is no longer a necessity; this is due to some unsupported OS.
- Changelog command can now take a version argument to jump straight to the specified version.
- `?plugin enabled` results are now sorted alphabetically.
- `?plugin registry` results are now sorted alphabetically, helps users find plugins more easily.
- `?plugin registry page-number` plugin registry can specify a page number for quick access.
- A reworked interface for `?snippet` and `?alias`.
  - Add an `?snippet raw <name>` command for viewing the raw content of a snippet (escaped markdown).
  - Add an `?alias raw <name>` command for displaying the raw content of an alias (escaped markdown).
- The placeholder channel for the streaming status changed to https://www.twitch.tv/discordmodmail/.
- Removed unclear `rm` alias for some `remove` commands.
- Paginate `?config options`.
- All users configured with a permission level higher than REGULAR has access to the main Modmail category.
  - Category overrides also changes when a level is removed or added to a user or role.
- `@everyone` is now accepted for `?perms add`.

### Fixes

- `?notify` no longer carries over to the next thread.
- `discord.NotFound` errors for `on_raw_reaction_add`.
- `mod_typing` ~~and `user_typing`~~ (`user_typing` is now by-design to show) will no longer show when the user is blocked.
- Better `?block` usage message.
- Resolved errors when mods sent messages after a thread is closed somehow.
- Recipient join/leave server messages are limited to only the guild set by `GUILD_ID`.
- When creating snippets and aliases, it now checks if other snippets/aliases with the same name exist.
- Modmail looked for `config.json` in the wrong directory.

### Internal

- Removed supporting code for GitHub interaction.
- All default config values moved to `core/config.py`.
- `config.cache` is no longer accessible, use `config['key']` for getting, `config['key'] = value` for setting, `config.remove('key')` for removing.
- Dynamic attribute for configs are removed, must use `config['key']` or `config.get('key')`.
- Removed helper functions `info()` and `error()` for formatting logging, it's formatted automatically now.
- Bumped discord.py version to 1.2.3.
- Use discord tasks for metadata loop.
- More debug based logging.
- Reduce redundancies in `?perms` sub commands.
- paginator been split into `EmbedPaginatorSession` and `MessagePaginatorSession`, both subclassing `PaginatorSession`.

# v3.0.3

### Added

- New commands, `?alias edit <name> <target>` and `?snippets edit <name> <target>`.
  - They can be used to edit aliases and snippets, respectively.

# v3.0.2

### Added

- A new command, `?blocked whitelist <user>`, this command prevents users from getting blocked by any means.

### Changed

- Removed some aliases from `?oauth`.

# v3.0.1

### Fixed

- Many bugs with `thread_auto_close`.

# v3.0.0

### Added 

- `?sponsors` command will list sponsors.
- An alert will now be sent to the log channel if a thread channel fails to create. This could be due to a variety of problems such as insufficient permissions, or the category channel limit is met. 
- Threads will close automatically after some time when `thread_auto_close` is set.
- Custom closing messages can be configured with `thread_auto_close_response`.

### Breaking Changes

- Removed auto-update functionality and the `?update` command in favor of the [Pull app](https://github.com/apps/pull).

Read more about updating your bot [here](https://github.com/modmail-dev/modmail/wiki/updating)

### Changed
- Channel names now can contain Unicode characters.
- Debug logs are now located in a different file for each bot. (Internal change) 
- Default cogs always appear first in the help command now.

### Fixed
- Editing notes now work, minor bug with edit command is fixed.
- Bug in the `?oauth` command where the response message fails to send when an ID is provided.
- Plugin requirement installation now works in virtual environments


# v2.24.1

### Fixed

Fixed a bug with branches and `?plugin update`.

# v2.24.0

### Added

Branch support for `?plugin add` and in the registry. Typically for developers.    

# v2.23.0

### Added 

Added a "Mutual servers" field to the genesis embed if:
a) The user is not in the main guild.
b) The user shares more than one server with the bot.

### Changed

Notes with the `?note` command are now automatically pinned within the thread channel.

# v2.22.0

### Added

Added a 🛑 reaction to the paginators to delete the embed.  

### Fixed

`?blocked` is now paginated using reactions. This fixes [#249](https://github.com/modmail-dev/modmail/issues/249)

# v2.21.0

### Added 

New `?plugin registry compact` command which shows a more compact view of all plugins.

# v2.20.2

### Plugin Registry

Plugin developers can now make a PR to include their plugin in the `plugin registry` command.
Add your plugin in the `plugins/registry.json` file in the main repository.

### Changed

`?debug` command now shows the most recent logs first. (Starts at the last page)

# v2.20.1

### What's new?

  - New error message when using thread-only commands outside of threads.
  - `?unnotify`, ability to undo `?notify`.
  - `?notify` and `?subscribe` now accepts other users.

### Changes

This update contains mostly internal changes.
  - Implemented support for the new discord.py v1.1.1.
  - Improved help text for most commands.
  - Completely revamped help command, few users changes.
  - Removed ABC (internal).

# v2.20.0

### What's new? 

New `?oauth whitelist` command, which allows you to whitelist users so they can log in via discord to view logs. To set up oauth login for your logviewer app, check the logviewer [repo](https://github.com/modmail-dev/logviewer).

# v2.19.1

### Changed

- Ability to force an update despite having the same version number. Helpful to keep up-to-date with the latest GitHub commit.
  - `?update force`.
- Plugin developers now have a new event called `on_plugin_ready`; this is a coroutine and is awaited when all plugins are loaded. Use `on_plugin_ready` instead of `on_ready` since `on_ready` will not get called in plugins.

# v2.19.0

### What's new?

- New config variable `guild_age`, similar to `account_age`, `guild_age` sets a limit as to how long a user has to wait after they joined the server to message Modmail.
- `guild_age` can be set the same way as `account_age`.

# v2.18.5

Fix help command bug when using external plugins.

# v2.18.4

Fix the teams permission bug.

# v2.18.2

### Changed

Commands now have better error messages. Instead of sending the help message for a command when an argument fails to be converted, the bot now says like "User 'bob' not found" instead.

# v2.18.1

Un-deprecated the `OWNERS` config variable to support Discord developer team accounts.

# v2.18.0

### New Permissions System

- A brand new permission system! Replaced the old guild-based permissions (i.e., manage channels, manage messages), with the new system enables you to customize your desired permission level specific to a command or a group of commands for a role or user.
- There are five permission levels:
  - Owner [5]
  - Administrator [4]
  - Moderator [3]
  - Supporter [2]
  - Regular [1]

### Usage 

You may add a role or user to a permission group through any of the following methods:
- `?permissions add level owner @role`
- `?permissions add level supporter member-name`
- `?permissions add level moderator everyone`
- `?permissions add level moderator @member#1234`
- `?permissions add level administrator 78912384930291853`

The same applies to individual commands permissions:
- `?permissions add command command-name @member#1234`
- and the other methods listed above.

To revoke permission, use `remove` instead of `add`.

To view all roles and users with permission for a permission level or command do:
-  `?permissions get command command-name`
-  `?permissions get level owner`

By default, all newly set up Modmail will have `OWNER` set to the owner of the bot, and `REGULAR` set to @everyone.

### Breaking

When updating to this version, all prior permission settings with guild-based permissions will be invalidated. You will need to convert to the above system.
`OWNERS` will also get removed; you will need to set owners through `?permissions add level owner 212931293123129` or any way listed above.

### New Command

- A `?delete` command, which is an alternative to manually deleting a message. This command is created to no longer require "manage messages" permission to recall thread messages.

### Changed

- The help message no longer conceals inaccessible commands due to check failures.

# v2.17.2

### Changed

- Logs search command will search through log keys as well now. 
- For example, `?logs search e7499e82f8ff`.

# v2.17.1

### What's new?

Stricter fallback genesis embed search.

### Changed

How Modmail checks if a channel is a thread: 

1. The bot first checks if the channel topic is in the format `User ID: XXXX`, this means it is a thread.
2. If a channel topic is not found, the bot searches through the message history of a channel to find the thread creation embed. This step should never yield a thread for an average user. Still, in the case of another bot messing up the channel topic (happened to a user before), this extra step was added. 

# v2.17.0

### What's new?

Added a config option `reply_without_command`, which, when present, enables the bot to forward any message sent in a thread channel to the recipient. (Replying without using a command)

To enable this functionality, do `?config set reply_without_command true` and to disable it, use `?config del reply_without_command`.

### Changed

The `move` command now only requires `manage_messages` perms instead of `manage_channels`.

# v2.16.1

### Fixed

An issue where a scheduled close would not execute over a long time if the recipient no shares any servers with the bot.

# v2.16.0

### Changed

All support for Modmail API (api.modmail.tk) has terminated. 
If you're still using api.modmail.tk, you will need to migrate to the self-hosted database
option ASAP. Your bot will not work unless you switch to the self-hosted option. Refer to the installation tutorial for information regarding self-hosted Modmail.

If a member leaves/joins (again) while they are a recipient of a thread, a message will be sent to notify you that this has occurred.

# v2.15.1

### Fixed

Emergency patch of a SyntaxError.

# v2.15.0

### What's new?

Added the ability to change the default close message via the introduction of two config variables.

- `thread_close_response` - when someone closes the thread.
- `thread_self_close_response` - when the recipient closes their own thread.

They will be provided by string variables that you can incorporate into them:

- `closer` - the user object that closed the thread.
- `logkey` - the key for the thread logs, e.g. (`5219ccc82ad4`)
- `loglink` - the full link to the thread logs, e.g. (`https://logwebsite.com/logs/5219ccc82ad4`)

Example usage would be: ``?config set thread_close_message {closer.mention} closed the thread, here is the link to your logs: [**`{logkey}`**]({loglink})``

# v2.14.0

### What's new?

Added the ability to enable the recipient to close their own threads. This takes place in the form of a reaction that the user can click to close their thread. This functionality is now enabled by default. 

To disable this, do `?config set disable_recipient_thread_close true`

### More Customisability!

More config variables have been added that you can edit.

- `close_emoji` - the emoji that the user can click on to close a thread. Defaults to a lock (🔒)

You now have complete control of the look of the thread creation and close embeds the users see.

- `thread_creation_title` - the title of the embed. Defaults to 'Thread Created'
- `thread_creation_footer` - the footer text in the embed. Defaults to 'Your message has been sent...'
- `thread_close_title` - the title of the embed. Defaults to 'Thread Closed'
- `thread_close_footer` - the footer text in the embed. Defaults to 'Replying will create a new thread'

# v2.13.13

### What's new? 

Added the ability to disable the `sent_emoji` and `blocked_emoji` when a user messages Modmail.

You can do this via `?config set sent_emoji disable`.

### Fixed

The bot now handles having too many roles to show in the thread created embed. 

# v2.13.12

### What's new?
Added image link in title in case discord fails to embed an image.

# v2.13.11

### What's new?
- Introduced a new configuration variable `account_age` for setting a minimum account creation age.
  - Users blocked by this reason will be stored in `blocked` along with other reasons for being blocked.
  - `account_age` needs to be an ISO-8601 Duration Format (examples: `P12DT3H` 12 days and 3 hours, `P3Y5M` 3 years and 5 months `PT4H14M999S` 4 hours 14 minutes and 999 seconds). https://en.wikipedia.org/wiki/ISO_8601#Durations.
  - You can set `account_age` using `config set account_age time` where "time" can be a simple human-readable time string or an ISO-8601 Duration Format string.

### Changed
- `?block` reason cannot start with `System Message: ` as it is now reserved for internal user blocking.
- `?block`, like `?close`, now supports a block duration (temp blocking).

# v2.13.10

### Fixed
- Fixed an issue where status and activity do not work if they were modified wrongly in the database.
  - This was primarily an issue for older Modmail users, as the old `status` configuration variable clashes with the new `status` variable.

# v2.13.9

### Fixed
- Fixed a bug where an error was raised when a message with received during a scheduled closure.

# v2.13.8

### Fixed
- A bug where a thread was blocked from sending messages when multiple images were uploaded, due to a typo.

### Changed
- Uses https://hasteb.in instead of https://hastebin.com for `?debug hastebin`.

# v2.13.7

### What's new?
- The ability to enable typing interactions. 
  - If you want the bot to type in the thread channel if the user is also typing, add the config variable `user_typing` and set it to "yes" or "true". Use `config del` to disable the functionality. The same thing in reverse is also possible if you want the user to see the bot type when someone is typing in the thread channel add the `mod_typing` config variable.
- New `status` command, change the bot's status to `online`, `idle`, `dnd`, `invisible`, or `offline`.
  - To remove the status (change it back to default), use `status clear`.
  - This also introduces a new internal configuration variable: `status`. Possible values are `online`, `idle`, `dnd`, `invisible`, and `offline`.
  
### Changed
- The internals for `activity` has drastically changed to accommodate the new `status` command.  

# v2.13.6

### Fixed
- Fixed a bug in the contact command where the response message did not send.

# v2.13.5

### What's new?
- You will no longer need to view your bot debug logs from Heroku. `debug` will show you the recent logs within 24h through a series of embeds.
  - If you don't mind your data (may or may not be limited to user ID, guild ID, bot name) be on the internet, `debug hastebin` will upload a formatted logs file to https://hasteb.in.
  - `debug clear` will clear the locally cached logs.
  - Local logs are automatically erased at least once every 27h for bots hosted on Heroku.

### Fixed
- Will no longer show  `Unclosed client session` and `Task was destroyed, but it is pending!` when the bot terminates.
- `thread.create` is now synchronous so that the first message sent can be queued to be sent as soon as a thread is created. 
    - This fixes a problem where if multiple messages are sent in quick succession, the first message sent (which triggers the thread creation) is not sent in order.
- Trying to reply to someone who has DMs disabled or has blocked the bot is now handled, and the bot will send a message saying so. 

### Changed
- `print` is replaced by logging.
  - New environment variable introduced: `LOG_LEVEL`.
  - This influences the number of messages received in Heroku logs. 
  - Possible options, from least to most severe, are: `INFO`, `DEBUG`, `WARNING`, `ERROR`, `CRITICAL`.
  - In most cases, you can ignore this change.
- `on_error` and `CommandNotFound` are now logged.

# v2.13.4

### Changed
- `?contact` no longer raise a silent error in Heroku logs when the recipient is a bot. Now Modmail responds with an error message.

# v2.13.3

### Fixed
- Fixed a typo in the config options.

# v2.13.2

### Fixed
- Installing `requirements.txt` files in plugins.

# v2.13.1

### Fixed
- Reading `requirements.txt` files in plugins.

# v2.13.0

### What's new? 
- Plugins:
  - Think of it like addons! Anyone (with the skills) can create a plugin, make it public and distribute it. Add a welcome message to Modmail, or moderation commands? It's all up to your imagination!   Have a niche feature request that you think only your server would benefit? Plugins are your go-to!
  - [Creating Plugins Documentation](https://github.com/modmail-dev/modmail/wiki/Plugins).

# v2.12.5

### Fixed

- `config del` command will now work correctly on self-hosted DB bots.

# v2.12.4

### What's new?
- Named colors are now supported! Over 900 different common color names are recognized. A list of color names can be found in [core/_color_data.py](https://github.com/modmail-dev/modmail/blob/master/core/_color_data.py).
  - Named colors can be set the same way as hex. But this can only be done through `config set`, which means database modifications will not work.
  - For example: `config set main_color yellowish green`.
- New config var `main_color` allows you to customize the main Modmail color (as requested by many). Defaults to Discord `blurple`.

# v2.12.3

### Fixed
- Patched a bug where `logs` sub-commands were accessible by anyone.
- Patched a bug where an error was raised when a thread is open where the recipient left the server.

Huge thanks to Sasiko for reporting these issues.

# v2.12.2

### Fixed
- Fixed a bug in self-hosted `?update` command.

# v2.12.1

### Changed

- `logs search` now also searches usernames present in thread logs.

# v2.12.0

### Important
**In the future, the Modmail API (https://modmail.tk) will be deprecated. This is because we are providing free service without getting anything in return. Thus we do not have the resources to scale to accommodate more users. 
We recommend using your own database for logs. In the future you will soon get a `backup` command so you can download all your pre-existing data and migrate to your own database.** 

### Changed
- A lot of painful code cleanup, which is good for us (the developers), but shouldn't affect you.
- The appearance of the `?logs` command. It should be clearer with better info now.
- Bot owners get access to all commands regardless of server permissions.
- Blocked users no longer receive a message, only the blocked emoji will be sent.

### What's new?
- **Note:** The following commands only work if you are self-hosting your logs. We recommend you to use your own database.
- Log search queries, in the form of two new commands. 
- `logs search [query]` - this searches all log messages for a query string.
- `logs closed-by [user]` this returns all logs closed by a particular user

### Fixed
- `activity listening to music` no longer results in two "to"s ("listening to to music").
  - This may require you to change your activity message to accommodate this fix.
- A problem where `main_category_id` and `log_channel_id` weren't updated when their corresponding channel or category get deleted. 

# v2.11.0

### What's new?
- `loglink` command, returns the log link for the current thread.

# v2.10.2

### Changed
- Your logs now track and show edited messages.

# v2.10.1

### Changed
- Use reply author's top role for the mod tag by default.

# v2.10.0

### What's new?
- `anonreply` command to anonymously reply to the recipient. 
The username of the anonymous user defaults to the `mod_tag` (the footer text of a mod reply message) — the avatar defaults to the guild icon URL. However, you can change both of these via the `anon_username`, `anon_avatar_url`, and `anon_tag` config variables. 

### Changed
- Your bot now logs all messages sent in a thread channel, including discussions that take place. You can now toggle to view them in the log viewer app.

# v2.9.4

### Fixed
- Small bug due to a typo.

# v2.9.3

### Changed
- Forgot to enable custom embed colors.

### What's new?
- Ability to set a custom `mod_tag` (the text in the footer of the mod reply embed, which by default says "Moderator")

# v2.9.2

### Changed
- Improve format of thread info embed. Slightly cleaner and simpler now.
- All commands are now blurple instead of green.

### Fixed
- Bug where the close command wouldn't work if you didn't configure a log channel. 

### What's new?
- Ability to set your own custom `mod_color` and `recipient_color` for the thread message embeds.

# v2.9.1

### Changed
- Changed order of arguments for `contact`. This is so that you can use aliases to their full potential. 
- For example: 
  - `contact "Recruitment Category" @somedude`
- You can add an alias by doing: `alias add recruit contact "Recruitment Category"`.
  - Now you can use the alias via: `recruit @somedude`.

# v2.9.0

### What's new?
- New command `note` will add a system message to your thread logs. - - This is useful for noting the context of a conversation.

# v2.8.1

### Fixed
- Fixed bug where thread logs were getting duplicated when using the `contact` command.
- Fixed bug where the wrong key was used for logs, which caused some `log` command log links to point to an HTTP 404 Not Found.
  - A minor oversight from commit 1ba74d9.

# v2.8.0

### Changed
- Major improvement in viewing thread logs.
- Log links are now rendered in HTML instead of plain text.

# v2.7.2

### What's new? 
- `config options` command to see a list of valid config variables that you can modify.

### Security
Thread channels will now default to being private (`@everyone`'s read message perms set to `false`).
  - If the thread creation category could not be resolved.
  - This will save you from some trouble if, for whatever reason, your configuration gets messed up.

# v2.7.1

### Changed

- All reference to "modmail" / "Mod Mail" / "ModMail" are changed to "Modmail".
- `log_channel_id` is now part of the config upon `setup`.
- Added the ability to set where threads are created using the `main_category_id` configuration option.

### Note

- If your Modmail bot was set up a long time ago, you might experience an issue where messages were sent outside of the category.
  - To fix this, set `main_category_id` to the ID of the Modmail category.
  
# v2.7.0

### Changed

- `move` command now syncs thread channel permissions with the destination category.
- `contact` command now supports an optional category argument (where the thread channel will be created).

# v2.6.3

### Fixes
- Fixed small issue with finding threads.

# v2.6.2

### Fixes
- Fixed log URLs for self-hosting users.

# v2.6.1

### Fixed
- Replaced the testing `API_BASE_URL` with the actual URL.

# v2.6.0

### What's new?
- `threads` is now a default alias to `logs`.

### Changed
- Log URLs are moved to their own collection.
- Log URLs are now `https://logs.modmail.tk/LOGKEY`, no more numbers before the log key.
- We still support the numbers to not break everyone's URLs so quickly, but both work at the moment.
- This is a huge change to the backend logging, and there might be migration errors. If so, please contact us in our [Discord server](https://discord.gg/2fMbf2N).

# v2.5.2

### Fixes
- Fixed a bug where requests sent when the API was not ready.

# v2.5.1

### Fixes
- Emergency patch to save configs.

# v2.5.0

### Background
- Bots hosted by Heroku restart at least once every 27 hours.
- During this period, local caches will be deleted, which results in the inability to set the scheduled close time to longer than 24 hours. This update resolves this issue. 
- [PR #135](https://github.com/modmail-dev/modmail/pull/135)

### Changed
- Created a new internal config var: `closures`.
- Store closure details into `closures` when the scheduled time isn't "now".
  - Loaded upon bot restart.
  - Deleted when a thread is closed.
- Use `call_later()` instead of `sleep()` for scheduling.

# v2.4.5

### Fixed
Fixed activity setting due to flawed logic in `config.get()` function.

# v2.4.4

### Fixed
Fixed a bug in the `?activity` command where it would fail to set the activity on bot restart if the activity type was `playing`.

# v2.4.3

### Changed
 - Moved self-hosted log viewer to a separate repo.

# v2.4.2

### What's new?
- Ability to set your own Twitch URL for `streaming` activity status.

# v2.4.1

### Fixed
- Small bug in `?activity` command.

# v2.4.0

### What's new?
- Added the `?activity` command for setting the activity
- [PR #131](https://github.com/modmail-dev/modmail/pull/131#issue-244686818) this supports multiple activity types (`playing`, `watching`, `listening`, and `streaming`).

### Removed
- Removed the deprecated `status` command.
- This also means you will have to reset your bot status with the `?activity` command, as the `?status` command was removed.

# v2.3.0

### What's new?
- Ability to self-host logs.

### Changed
- Improved format for log channel embeds.
- Roles are now comma-separated in info embed.
- This only applies to separate server setups.

### Fixed
- Bug in subscribe command.
  - It will now unsubscribe after a thread is closed.

# v2.2.0

### What's new?
- Notify command `notify [role]`.
  - Notify a given role or yourself to the next thread message received.
  - Once a thread message is received, you will be pinged once only.

- Subscribe command `sub [role]` / `unsub [role]`.
  - Subscribes yourself or a given role to be notified when thread messages are received.
  - You will be pinged for every thread message received until you unsubscribe.

### Changed
- Slightly improved log channel message format.

# v2.1.1

### Fixed
- Small bug in `close` command.

# v2.1.0

### What's new?
- Ability to set a custom thread-creation-response message.
  - Via `config set thread_creation_response [message]`.

### Changed
- Improve `?logs` command format.
- Improve thread log channel messages to have more relevant info.
- Improve close command.
  - You can now close the thread after a delay and use a custom thread close message.
  - You also now can close a thread silently.

# v2.0.10

### Security
- Fix a bug where blocked users were still able to message Modmail.

# v2.0.9

### What's new?
- Support for custom blocked and sent emoji.
- Use the `config set blocked_emoji [emoji]` or `sent_emoji` commands.

### Fixes
- Support multiple images and file attachments in one message.
- This is only possible on mobile, so its good to handle it in code.

# v2.0.8

### What's new?
- Added the ability to use your own log channel.
  - You can do this via the `config set log_channel_id <id>` command.
- Added the ability to use your own main inbox category.
  - You can do this via the `config set main_category_id <id>` command.

### Changed
- You can now supply a reason when blocking a user.
- Blocked users are now stored in the database instead of in the channel topic.
  - This means you can delete the top channel in the Modmail category now (after migrating the currently blocked users).

# v2.0.7

### What's new?
- Added a `changelog` command to view the bot's changelog within discord.

### Changed
- `update` command now shows the latest changes directly from CHANGELOG.md.
- Auto-update messages also show the latest changes from the GitHub repo.
- Removed the "latest changes" section from the `about` command.

# v2.0.6

### Fixed
- Fix logs sending duplicated thread close logs.
- The bot will now tell you that a user is no longer in the server when you try to reply to a thread.
  - Before this, it looked like you replied to the thread, but in reality, the message was not sent.

# v2.0.5

### Changed
- `alias` command now checks if you are adding a valid alias-command combo.
- Manually deleting a channel will now correctly close the thread and post logs.

# v2.0.4

### Fixed
- Fixed a one-off bug where the channel topic disappears, but Modmail operations should continue.
- Fixed `linked_message_id` issues.

# v2.0.3

### Fixed
- The thread creation embed now shows the correct number of past logs.
- If using a separate server setup, roles in the info embed now are shown as names instead of mentions.
  - This is because you can't mention roles across servers.

# v2.0.2

### Security
- Made the `logs` command require "manage messages" permissions to execute.
  - Before this patch, anyone could use the `logs` commands.

# v2.0.1

### Changed
- Improved `block` / `unblock` commands.
  - They now take a more comprehensive range of arguments: usernames, nicknames, mentions, and user IDs.

### Fixed
- Setup command now configures permissions correctly so that the bot will always be able to see the main operations category.

# v2.0.0

This release introduces the use of our centralized [API service](https://github.com/modmail-dev/webserver) to enable dynamic configuration, auto-updates, and thread logs.
To use this release, you must acquire an API token from https://modmail.tk.
Read the updated installation guide [here](https://github.com/modmail-dev/modmail/wiki/installation).

### Changed
- Stability improvements through synchronization primitives.
- Refactor thread management and code.
- Update command now uses `api.modmail.tk`.
- `contact` command no longer tells the user you messaged them 👻

### Fixed
- `status` command now changes playing status indefinitely.

### What's new?
- Dynamic `help` command (#84).
- Dynamic configuration through `api.modmail.tk`.
- Thread logs via `logs.modmail.tk` (#78).
  - `log` command added.
- Automatic updates (#73).
- Dynamic command aliases and snippets (#86).
- Optional support for using a separate guild as the operations center (#81).
- NSFW Command to change channels to NSFW (#77).

### Removed
- Removed `archive` command.
  - Explanation: With thread logs (that lasts forever), there's no point in archiving.<|MERGE_RESOLUTION|>--- conflicted
+++ resolved
@@ -13,18 +13,12 @@
 - Loading the blocked list with the `?blocked` command takes a long time when the list is large. ([PR #3242](https://github.com/kyb3r/modmail/pull/3242))
 - Reply not being forwarded from DM. (PR [#3239](https://github.com/modmail-dev/modmail/pull/3239))
 
-<<<<<<< HEAD
+### Added
+- New .env config option: `REGISTRY_PLUGINS_ONLY`, restricts to only allow adding registry plugins. ([PR #3247](https://github.com/modmail-dev/modmail/pull/3247))
+
 ### Changed
 - Guild icons in embed footers and author urls now have a fixed size of 128. ([PR #3261](https://github.com/modmail-dev/modmail/pull/3261))
-=======
-# [UNRELEASED]
-
-### Added
-- New .env config option: `REGISTRY_PLUGINS_ONLY`, restricts to only allow adding registry plugins. ([PR #3247](https://github.com/modmail-dev/modmail/pull/3247))
-
-### Changed
 - Repo moved to https://github.com/modmail-dev/modmail.
->>>>>>> 02250e8d
 
 # v4.0.2
 
