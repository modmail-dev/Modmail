# Changelog

All notable changes to this project will be documented in this file.

The format is based on [Keep a Changelog](https://keepachangelog.com/en/1.0.0/).
This project mostly adheres to [Semantic Versioning](https://semver.org/spec/v2.0.0.html);
however, insignificant breaking changes do not guarantee a major version bump, see the reasoning [here](https://github.com/modmail-dev/modmail/issues/319). If you're a plugin developer, note the "BREAKING" section.

<<<<<<< HEAD
=======
# v4.2.0

Upgraded discord.py to version 2.6.3, added support for CV2.
Forwarded messages now properly show in threads, rather than showing as an empty embed.

### Fixed
- Make Modmail keep working when typing is disabled due to an outage caused by Discord.
- Resolved an issue where forwarded messages appeared as empty embeds.
- Fixed internal message handling and restoration processes.
- Eliminated duplicate logs and notes.
- Addressed inconsistent use of `logkey` after ticket restoration.
- Fixed issues with identifying the user who sent internal messages.
- Solved an ancient bug where closing with words like `evening` wouldn't work.
- Fixed the command from being included in the reply  in rare conditions.

### Added
Commands:
* `snooze`: Initiates a snooze action.
* `snoozed`: Displays snoozed items.
* `unsnooze`: Reverses the snooze action.
* `clearsnoozed`: Clears all snoozed items.

Configuration Options:
* `max_snooze_time`: Sets the maximum duration for snooze.
* `snooze_title`: Customizes the title for snooze notifications.
* `snooze_text`: Customizes the text for snooze notifications.
* `unsnooze_text`: Customizes the text for unsnooze notifications.
* `unsnooze_notify_channel`: Specifies the channel for unsnooze notifications.
* `thread_min_characters`: Minimum number of characters required.
* `thread_min_characters_title`: Title shown when the message is too short.
* `thread_min_characters_response`: Response shown to the user if their message is too short.
* `thread_min_characters_footer`: Footer displaying the minimum required characters.

# v4.1.2

### Fixed
- Members not caching correctly for large servers. ([PR #3365](https://github.com/modmail-dev/Modmail/pull/3365))

>>>>>>> 98cb126d
# v4.1.1

### Fixed
- `?msglink` now supports threads with multiple recipients. ([PR #3341](https://github.com/modmail-dev/Modmail/pull/3341))
- Fixed persistent notes not working due to discord.py internal change. ([PR #3324](https://github.com/modmail-dev/Modmail/pull/3324))

### Added
- Support for custom activities with `?activity custom <text>` ([PR #3352](https://github.com/modmail-dev/Modmail/pull/3352))

# v4.1.0

Drops support for Python 3.9. Python 3.10 and Python 3.11 are now the only supported versions.

### Fixed
- GIF stickers no longer cause the bot to crash.
- `?alias make/create` as aliases to `?alias add`. This improves continuity between the bot and its command structure. ([PR #3195](https://github.com/kyb3r/modmail/pull/3195))
- Loading the blocked list with the `?blocked` command takes a long time when the list is large. ([PR #3242](https://github.com/kyb3r/modmail/pull/3242))
- Reply not being forwarded from DM. ([PR #3239](https://github.com/modmail-dev/modmail/pull/3239))
- Cleanup imports after removing/unloading a plugin. ([PR #3226](https://github.com/modmail-dev/Modmail/pull/3226))
- Fixed a syntactic error in the close message when a thread is closed after a certain duration. ([PR #3233](https://github.com/modmail-dev/Modmail/pull/3233))
- Removed an extra space in the help command title when the command has no parameters. ([PR #3271](https://github.com/modmail-dev/Modmail/pull/3271))
- Corrected some incorrect config help descriptions. ([PR #3277](https://github.com/modmail-dev/Modmail/pull/3277))
- Rate limit issue when fetch the messages due to reaction linking. ([PR #3306](https://github.com/modmail-dev/Modmail/pull/3306))
- Update command fails when the plugin is invalid. ([PR #3295](https://github.com/modmail-dev/Modmail/pull/3295))

### Added
- `?log key <key>` to retrieve the log link and view a preview using a log key. ([PR #3196](https://github.com/modmail-dev/Modmail/pull/3196))
- `REGISTRY_PLUGINS_ONLY`, environment variable, when set, restricts to only allow adding registry plugins. ([PR #3247](https://github.com/modmail-dev/modmail/pull/3247))
- `DISCORD_LOG_LEVEL` environment variable to set the log level of discord.py. ([PR #3216](https://github.com/modmail-dev/Modmail/pull/3216))
- `STREAM_LOG_FORMAT` and `FILE_LOG_FORMAT` environment variable to set the log format of the stream and file handlers respectively. Possible options are `json` and `plain` (default). ([PR #3305](https://github.com/modmail-dev/Modmail/pull/3305))
- `LOG_EXPIRATION` environment variable to set the expiration time of logs. ([PR #3257](https://github.com/modmail-dev/Modmail/pull/3257))
- New registry plugins: [`autoreact`](https://github.com/martinbndr/kyb3r-modmail-plugins/tree/master/autoreact) and [`rename`](https://github.com/Nicklaus-s/modmail-plugins/tree/main/rename).
- Improved join/leave message for multiple servers.

### Changed
- Repo moved to https://github.com/modmail-dev/modmail.
- Channel name no longer shows `-0` if the user has migrated to the new username system.
- `?note` and `?reply` now allows you to send a sticker without any message.
- Guild icons in embed footers and author urls now have a fixed size of 128. ([PR #3261](https://github.com/modmail-dev/modmail/pull/3261))
- Discord.py internal logging is now enabled by default. ([PR #3216](https://github.com/modmail-dev/Modmail/pull/3216))
- The confirm-thread-creation dialog now uses buttons instead of reactions. ([PR #3273](https://github.com/modmail-dev/Modmail/pull/3273))
- `?disable all` no longer overrides `?disable new`. ([PR #3278](https://github.com/modmail-dev/Modmail/pull/3278))
- Dropped root privileges for Modmail running under Docker. ([PR #3284](https://github.com/modmail-dev/Modmail/pull/3284))

### Internal
- Renamed `Bot.log_file_name` to `Bot.log_file_path`. Log files are now created at `temp/logs/modmail.log`. ([PR #3216](https://github.com/modmail-dev/Modmail/pull/3216))
- `ConfigManager.get` no longer accepts two positional arguments: the `convert` argument is now keyword-only.
- Various dependencies have been updated to their latest versions.

# v4.0.2

### Breaking

- Presence intent is now by-default OFF. You can turn it on by setting `ENABLE_PRESENCE_INTENT=true` in the environment variables.

### Fixed

- Not having a guild icon no longer raises an exception. ([PR #3235](https://github.com/modmail-dev/modmail/pull/3235))
  - When no icon is set, use the default user icon.
- Resolved an issue where `?logs` doesn't work when the thread has no title. ([PR #3201](https://github.com/modmail-dev/modmail/pull/3201))
- AttributeError raised when failing to forward a reaction. ([GH #3218](https://github.com/modmail-dev/modmail/issues/3218))

### Changed

- Plain messages no longer forces `()` around the respondent text. ([PR #3234](https://github.com/modmail-dev/modmail/pull/3234))
- Added workflow to automatically build Docker image ([PR #3232](https://github.com/modmail-dev/modmail/pull/3228))
- Updated installation guide to reflect new preferred hosting methods

# v4.0.1

This is a hotfix release.

### Improved

- Error Messages

### Fixed

- Thread cooldown

# v4.0.0

### Breaking

- Modmail now requires [`Message Content` privileged intent](https://support-dev.discord.com/hc/en-us/articles/4404772028055-Message-Content-Privileged-Intent-for-Verified-Bots).
- Upgraded to discord.py v2.0 ([internal changes](https://discordpy.readthedocs.io/en/latest/migrating.html), [GH #2990](https://github.com/modmail-dev/modmail/issues/2990)).
- Python 3.8 or higher is required.
- Asyncio changes ([gist](https://gist.github.com/Rapptz/6706e1c8f23ac27c98cee4dd985c8120))
- Plugin registry is purged and all developers have to re-apply due to breaking changes.

### Added

- `use_hoisted_top_role` config to use change how default mod tags work, see `v3.10.0#Added` for details. ([PR #3093](https://github.com/modmail-dev/modmail/pull/3093))
- `require_close_reason` config to require a reason to close a thread. ([GH #3107](https://github.com/modmail-dev/modmail/issues/3107))
- `plain_snippets` config to force all snippets to be plain. ([GH #3083](https://github.com/modmail-dev/modmail/issues/3083))
- `?fpareply` and `?fpreply` to reply to messages with variables plainly.
- `use_nickname_channel_name` config to use nicknames instead of usernames for channel names. ([GH #3112](https://github.com/modmail-dev/modmail/issues/3112))
- `use_random_channel_name` config to use random nicknames vaguely tied to user ID. It is unable to be computed in reverse. ([GH #3143](https://github.com/modmail-dev/modmail/issues/3143))
- `show_log_url_button` config to show Log URL button. ([GH #3122](https://github.com/modmail-dev/modmail/issues/3122))
- Select menus for certain paginators.
- `Title` field in `?logs`. ([GH #3142](https://github.com/modmail-dev/modmail/issues/3142))
- Snippets can be used in aliases. ([GH #3108](https://github.com/modmail-dev/modmail/issues/3108), [PR #3124](https://github.com/modmail-dev/modmail/pull/3124))
- `?snippet make/create` as aliases to `?snippet add`. ([GH #3172](https://github.com/modmail-dev/modmail/issues/3173), [PR #3174](https://github.com/modmail-dev/modmail/pull/3174))

### Improved

- Modmail now uses per-server avatars if applicable. ([GH #3048](https://github.com/modmail-dev/modmail/issues/3048))
- Use discord relative timedeltas. ([GH #3046](https://github.com/modmail-dev/modmail/issues/3046))
- Use discord native buttons for all paginator sessions.
- `?help` and `?blocked` paginator sessions now have better multi-page UI.
- Autoupdate now automatically updates pipenv dependencies if possible.

### Fixed

- Several minor typos. ([PR #3095](https://github.com/modmail-dev/modmail/pull/3095), [PR #3116](https://github.com/modmail-dev/modmail/pull/3116))
- Certain cases where fallback categories were not working as intended. ([PR #3109](https://github.com/modmail-dev/modmail/pull/3109))
- `?contact` would create in a random category in silent mode. ([GH #3091](https://github.com/modmail-dev/modmail/issues/3091), [PR #3092](https://github.com/modmail-dev/modmail/pull/3092))
- Certain cases where `?close` would fail if closer isn't in cache. ([GH #3104](https://github.com/modmail-dev/modmail/issues/3104), [PR #3105](https://github.com/modmail-dev/modmail/pull/3105))
- Stickers now work in Modmail.
- Large server sizes results in Guild.name == None. ([GH #3088](https://github.com/modmail-dev/modmail/issues/3088))
- Attachments now work on plain replies. ([GH #3102](https://github.com/modmail-dev/modmail/issues/3102))
- Support LOTTIE stickers. ([GH #3119](https://github.com/modmail-dev/modmail/issues/3119))
- Editing notes now work. ([GH #3094](https://github.com/modmail-dev/modmail/issues/3094))
- Commands now work in threads.
- Audit log searching now properly works.
- Old data causing `?blocked` to fail. ([GH #3131](https://github.com/modmail-dev/modmail/issues/3131))
- Delete channel auto close functionality now works.
- Improved error handling for autoupdate. ([PR #3161](https://github.com/modmail-dev/modmail/pull/3161))
- Skip loading of already-loaded cog. ([PR #3172](https://github.com/modmail-dev/modmail/pull/3172))
- Respect plugin's `cog_command_error`. ([GH #3170](https://github.com/modmail-dev/modmail/issues/3170), [PR #3178](https://github.com/modmail-dev/modmail/pull/3178))
- Use silent as a typing literal for contacting. ([GH #3179](https://github.com/modmail-dev/modmail/issues/3179))

### Internal

- Improve regex parsing of channel topics. ([GH #3114](https://github.com/modmail-dev/modmail/issues/3114), [PR #3111](https://github.com/modmail-dev/modmail/pull/3111))
- Add warning if deploying on a developmental version.
- Extensions are now loaded `on_connect`.
- MongoDB v5.0 clients are now supported. ([GH #3126](https://github.com/modmail-dev/modmail/issues/3126))
- Bump python-dotenv to v0.20.0, support for python 3.10
- Bump emoji to v1.7.0
- Bump aiohttp to v3.8.1
- Bump lottie to v0.6.11
- Remove deprecated `core/decorators.py` from v3.3.0

# v3.10.5

### Internal

- Locked plugin registry version impending v4 release.

# v3.10.4

### Improved

- Thread genesis message now shows other recipients.

### Fixed

- `?snippet add` now properly blocks command names.

### Internal

- Set `LOG_DISCORD` environment variable to the logger level and log discord events.

# v3.10.3
This is a hotfix for contact command.

### Fixed

- Fixed a bug where contacting with no category argument defaults to the top category.

# v3.10.2
This is a hotfix for react to contact.

### Fixed

- React to contact now works properly.

# v3.10.1

This is a hotfix for the edit command.

### Fixed

- `?edit` now works properly.

# v3.10.0

v3.10 adds group conversations while resolving other bugs and QOL changes. It is potentially breaking to some plugins that adds functionality to threads.

### Breaking

- `Thread.recipient` (`str`) is now `Thread.recipients` (`List[str]`).
- `Thread.reply` now returns `mod_message, user_message1, user_message2`... It is no longer limited at a size 2 tuple.

### Added

- Ability to have group conversations with up to 5 users. ([GH #143](https://github.com/modmail-dev/modmail/issues/143))
- Snippets are invoked case insensitively. ([GH #3077](https://github.com/modmail-dev/modmail/issues/3077), [PR #3080](https://github.com/modmail-dev/modmail/pull/3080))
- Default tags now use top hoisted role. ([GH #3014](https://github.com/modmail-dev/modmail/issues/3014))
- New thread-related config - `thread_show_roles`, `thread_show_account_age`, `thread_show_join_age`, `thread_cancelled`, `thread_creation_contact_title`, `thread_creation_self_contact_response`, `thread_creation_contact_response`. ([GH #3072](https://github.com/modmail-dev/modmail/issues/3072))
- `use_timestamp_channel_name` config to create thread channels by timestamp.

### Improved

- `?contact` now accepts a role or multiple users (creates a group conversation). ([GH #3082](https://github.com/modmail-dev/modmail/issues/3082))
- Aliases are now supported in autotrigger. ([GH #3081](https://github.com/modmail-dev/modmail/pull/3081))

### Fixed

- Certain situations where the internal thread cache breaks and spams new channels. ([GH #3022](https://github.com/modmail-dev/modmail/issues/3022), [PR #3028](https://github.com/modmail-dev/modmail/pull/3028))
- Blocked users are now no longer allowed to use `?contact` and react to contact. ([COMMENT #819004157](https://github.com/modmail-dev/modmail/issues/2969#issuecomment-819004157), [PR #3027](https://github.com/modmail-dev/modmail/pull/3027))
- UnicodeEncodeError will no longer be raised on Windows. ([PR #3043](https://github.com/modmail-dev/modmail/pull/3043))
- Notifications are no longer duplicated when using both `?notify` and `subscribe`. ([PR #3015](https://github.com/modmail-dev/modmail/pull/3015))
- `?contact` now works properly with both category and silent. ([GH #3076](https://github.com/modmail-dev/modmail/issues/3076))
- `close_on_leave_reason` now works properly when `close_on_leave` is enabled. ([GH #3075](https://github.com/modmail-dev/modmail/issues/3075))
- Invalid arguments are now properly catched and a proper error message is sent.
- Update database after resetting/purging all plugins. ([GH #3011](https://github.com/modmail-dev/modmail/pull/3011))
- `thread_auto_close` timer now only resets on non-note and replies from mods. ([GH #3030](https://github.com/modmail-dev/modmail/issues/3030))
- Deleted messages are now deleted on both ends. ([GH #3041](https://github.com/modmail-dev/modmail/issues/3041), [@JerrieAries](https://github.com/modmail-dev/modmail/commit/20b31f8e8b5497943513997fef788d72ae668438))
- Persistent notes are now properly deleted from the database. ([GH #3013](https://github.com/modmail-dev/modmail/issues/3013))
- Modmail Bot is now recognized to have `OWNER` permission level. This affects what can be run in autotriggers.

### Internal

- Fix return types, type hints and unresolved references ([PR #3009](https://github.com/modmail-dev/modmail/pull/3009))
- Reload thread cache only when it's the first on_ready trigger. ([GH #3037](https://github.com/modmail-dev/modmail/issues/3037))
- `format_channel_name` is now extendable to plugins. Modify `Bot.format_channel_name(bot, author, exclude_channel=None, force_null=False):`. ([GH #2982](https://github.com/modmail-dev/modmail/issues/2982))

# v3.9.5

### Internal

- Bumped discord.py to v1.7.3, updated all other packages to latest.
- More debug log files are now kept.
- Resolve SSL errors by retrying without SSL

# v3.9.4

### Fixed

- Certain cases where fallback categories were not working as intended. ([GH #3002](https://github.com/modmail-dev/modmail/issues/3002), [PR #3003](https://github.com/modmail-dev/modmail/pull/3003))
- There is now a proper message when trying to contact a bot.

### Improved

- `?mention` can now be disabled with `?mention disable`. ([PR #2993](https://github.com/modmail-dev/modmail/pull/2993/files))
- `?mention` now allows vague entries such as `everyone` or `all`. ([PR #2993](https://github.com/modmail-dev/modmail/pull/2993/files))

### Internal

- Change heroku python version to 3.9.4 ([PR #3001](https://github.com/modmail-dev/modmail/pull/3001))

# v3.9.3

### Added

- New config: `use_user_id_channel_name`, when set to TRUE, channel names would get created with the recipient's ID instead of their name and discriminator.
  - This is now an option to better suit the needs of servers in Server Discovery

### Internal

- Signature of `format_channel_name` in core/util.py changed to:
  - `format_channel_name(bot, author, exclude_channel=None, force_null=False)`


# v3.9.2

### Improved

- Additional HostingMethods (i.e. DOCKER, PM2, SCREEN). Autoupdates are now disabled on all docker instances. ([GH #2977](https://github.com/modmail-dev/modmail/issues/2977), [PR #2988](https://github.com/modmail-dev/modmail/pull/2988))

### Fixed

- `user_typing` default in the config help is now correct.

# v3.9.1

### Internal

- `bot.run` now more gracefully handles closing, similar to how discord.py handles it.
  - No longer displays `PrivilegedIntentsRequired` exception when exiting when presence intent is disabled.

# v3.9.0

### Breaking

- `on_thread_initiate` and `on_thread_ready` events now have `thread, creator, category, initial_message` as additional arguments.

### Fixed

- `confirm_thread_creation` now properly works when a user opens a thread using react to contact. ([GH #2930](https://github.com/modmail-dev/modmail/issues/2930), [PR #2971](https://github.com/modmail-dev/modmail/pull/2971))
- `?disable all/new` now disables react to contact threads. ([GH #2969](https://github.com/modmail-dev/modmail/issues/2969), [PR #2971](https://github.com/modmail-dev/modmail/pull/2971))
- Ghost errors are no longer raised when threads are created using non-organic methods.

### Internal

- `thread.reply` now returns (msg_to_user, msg_to_thread). Can be useful in plugins.

# v3.8.6

### Added

- Ability to install local plugins without relying on git / external sources
  - Simply add your extension to plugins/@local, and use `?plugin add local/plugin-name` to load the plugin as normal
- Updated deps for requirements.min.txt and pyproject.toml

# v3.8.5

### Added

- `?msglink <message id>`, allows you to obtain channel + message ID for T&S reports. ([GH #2963](https://github.com/modmail-dev/modmail/issues/2963), [PR #2964](https://github.com/modmail-dev/modmail/pull/2964))
- `?mention disable/reset`, disables or resets mention on thread creation. ([PR #2951](https://github.com/modmail-dev/modmail/pull/2951))

### Fixed

- Non-master/development branch deployments no longer cause errors to be raised.
- Autotriggers now can search for roles/channels in guild context. ([GH #2961](https://github.com/modmail-dev/modmail/issues/2961))

# v3.8.4

This update is a quick hotfix for a weird behaviour experienced on 1 Feb 2021 where users were not properly cached.

### Fixed

- Corrupted data is no longer saved to thread cache.

# v3.8.2

### Fixed

- Retry with `null-discrim` if channel could not be created. ([GH #2934](https://github.com/modmail-dev/modmail/issues/2934))
- Fix update notifications.
- Retrieve user from Discord API if user has left the server, resolving issues in `?block`. ([GH #2935](https://github.com/modmail-dev/modmail/issues/2935), [PR #2936](https://github.com/modmail-dev/modmail/pull/2936))
- IDs in `<member>` commands work now.

# v3.8.1

### Fixed

- Additional image uploads now render properly. ([PR #2933](https://github.com/modmail-dev/modmail/pull/2933))
- `confirm_thread_creation` no longer raises unnecessary errors. ([GH #2931](https://github.com/modmail-dev/modmail/issues/2931), [PR #2933](https://github.com/modmail-dev/modmail/pull/2933))
- Autotriggers no longer sends attachments back. ([GH #2932](https://github.com/modmail-dev/modmail/issues/2932))

# v3.8.0

### Added

- `update_notifications` configuration option to toggle bot autoupdate notifications. ([GH #2896](https://github.com/modmail-dev/modmail/issues/2896))
- `?fareply`, anonymously reply with variables.
- `anonymous_snippets` config variable to toggle if snippets should be anonymous. ([GH #2905](https://github.com/modmail-dev/modmail/issues/2905))
- `disable_updates` config variable to control if the update command should be disabled or not.
- `silent_alert_on_mention` to alert mods silently. ([GH #2907](https://github.com/modmail-dev/modmail/issues/2907))
- Support for only the "Server Members" intent.

### Improved

- Added command validation to `autotrigger add/edit`.
- `GITHUB_TOKEN` is now no longer required in Heroku setups.
- Clearer error messages on reply fails.

### Fixed

- Mentioned `competing` as an activity type. ([PR #2902](https://github.com/modmail-dev/modmail/pull/2902))
- Level permissions were not checked if command permissions were set.
- Regex autotriggers were not working if term was in the middle of strings.
- `?blocked` now no longers show blocks that have expired.
- Blocked roles will no longer trigger an error during unblock.
- Custom emojis are now supported in `confirm_thread_creation_deny`. ([GH #2916](https://github.com/modmail-dev/modmail/issues/2916))
- Finding linked messages in replies work now. ([GH #2920](https://github.com/modmail-dev/modmail/issues/2920), [Jerrie-Aries](https://github.com/modmail-dev/modmail/issues/2920#issuecomment-751530495))
- Sending files in threads (non-images) now work. ([GH #2926](https://github.com/modmail-dev/modmail/issues/2926))
- Deleting messages no longer shows a false error. ([GH #2910](https://github.com/modmail-dev/modmail/issues/2910), [Jerrie-Aries](https://github.com/modmail-dev/modmail/issues/2910#issuecomment-753557313))
- Display an error on [Lottie](https://airbnb.io/lottie/#/) stickers, instead of failing the send.
- `?perms get` now shows role/user names. ([PR #2927](https://github.com/modmail-dev/modmail/pull/2927))

### Internal

- Make use of `git branch --show-current` to retrieve branch instead of using prerelease version check.
- Use discord.py 1.6.0 from PyPi instead of the development clone.

# v3.7.13

### Fixed

- Notes in config help are now optional.

# v3.7.12

### Fixed

- Bot was not responding to union errors.
- `?block [reason]` now works in threads.

# v3.7.11

### Improved

- Role block will now work better with seperate server setups.

### Fixed

- Bot not restarting after autoupdate on PM2.

### Internal

- Removed unnecessary loggings.

# v3.7.10

### Added

- Added `update_channel_id` to specify which channel autoupdate notifications were being sent to.
- Added `show_timestamp` to specify if timestamps should be displayed in message embeds. ([GH #2885](https://github.com/modmail-dev/modmail/issues/2885))

# v3.7.9

### Fixed

- `perms add/remove` with permission levels should now work again. ([GH #2892](https://github.com/modmail-dev/modmail/issues/2892), [PR #2893](https://github.com/modmail-dev/modmail/pull/2893))

### Improved

- Clearer plugin debug messages when plugins are disabled

# v3.7.8

### Added

- Added `thread_contact_silently` to allow opening threads silently by default. ([PR #2887](https://github.com/modmail-dev/modmail/pull/2887))

### Fixed
- Permission levels were not respected.
- `perms remove` was not working.
- `logs` and `block` would not recognise users in a seperate server setup.
- Custom emojis were not working with `confirm_thread_creation`.

### Internal
- Optimised `perms get`, bot should respond faster now.

# v3.7.7

### Added

- Added updating github fork if GITHUB_TOKEN was provided

### Fixed

- Skip blocked roles check if user is not in main guild.

# v3.7.6

### Fixed

- Autoupdate persists despite errors.
- Mention when normal thread created was not working. ([GH #2883](https://github.com/modmail-dev/modmail/issues/2883))

# v3.7.5

### Fixed

- Close on emoji was not working.

# v3.7.3

### Fixed

- React to contact threads were treated like normal contact threads. ([GH #2881](https://github.com/modmail-dev/modmail/issues/2881))

# v3.7.2

### Added

- Added `mention_channel_id` to specify which channel `alert_on_mention` was being sent to. ([GH #2880](https://github.com/modmail-dev/modmail/issues/2880))

### Fixed

- `?config set` would not respond if an invalid key was provided.

# v3.7.1

### Fixed

- Bot will now leave a reaction on the react to contact message.
- Added docstring to selfcontact

# v3.7.0

### Added

- Plain replies functionality. Added commands `preply`, `pareply` and config `plain_reply_without_command`. ([GH #2872](https://github.com/modmail-dev/modmail/issues/2872))
- Added `react_to_contact_message`, `react_to_contact_emoji` to allow users to create threads by reacting to a message.
- Added `thread_move_notify_mods` to mention all mods again after moving thread. ([GH #215](https://github.com/modmail-dev/modmail/issues/215))
- Added `transfer_reactions` to link reactions between mods and users. ([GH #2763](https://github.com/modmail-dev/modmail/issues/2763))
- Added `close_on_leave`, `close_on_leave_reason` to automatically close threads upon recipient leaving the server. ([GH #2757](https://github.com/modmail-dev/modmail/issues/2757))
- Added `alert_on_mention` to mention mods upon a bot mention. ([GH #2833](https://github.com/modmail-dev/modmail/issues/2833))
- Added `confirm_thread_creation`, `confirm_thread_creation_title`, `confirm_thread_response`, `confirm_thread_creation_accept`, `confirm_thread_creation_deny` to allow users to confirm that they indeed want to create a new thread. ([GH #2773](https://github.com/modmail-dev/modmail/issues/2773))
- Support Gyazo image links in message embeds. ([GH #282](https://github.com/modmail-dev/modmail/issues/282))
- Added `silent` argument to `?contact` to restore old behaviour.
- Added new functionality: If `?help` is sent, bot does checks on every command, `?help all` restores old behaviour. ([GH #2847](https://github.com/modmail-dev/modmail/issues/2847))
- Added a way to block roles. ([GH #2753](https://github.com/modmail-dev/modmail/issues/2753))
- Added `cooldown_thread_title`, `cooldown_thread_response` to customise message sent when user is on a creating thread cooldown. ([GH #2865](https://github.com/modmail-dev/modmail/issues/2865))
- Added `?selfcontact` to allow users to open a thread. ([GH #2762](https://github.com/modmail-dev/modmail/issues/2762))
- Support stickers and reject non-messages. (i.e. pin_add)
- Added support for thread titles, `?title`. ([GH #2838](https://github.com/modmail-dev/modmail/issues/2838))
- Added `data_collection` to specify if bot metadata should be collected by Modmail developers.
- Added `?autotrigger`, `use_regex_autotrigger` config to specify keywords to trigger commands. ([GH #130](https://github.com/modmail-dev/modmail/issues/130), [GH #649](https://github.com/modmail-dev/modmail/issues/649))
- Added `?note persistent` that creates notes that are persistent for a user. ([GH #2842](https://github.com/modmail-dev/modmail/issues/2842), [PR #2878](https://github.com/modmail-dev/modmail/pull/2878))
- Autoupdates and `?update` which was removed in v3.0.0

### Fixed

- `?contact` now sends members a DM.
- `level_permissions` and `command_permissions` would sometimes be reset. ([GH #2856](https://github.com/modmail-dev/modmail/issues/2856))
- Command truncated after && in alias. ([GH #2870](https://github.com/modmail-dev/modmail/issues/2870))
- `on_plugins_ready` event for plugins works now.

### Improved

- Plugins installations have clearer error messages.
- `?move` now does not require exact category names, accepts case-insensitive and startswith names.

### Internal
- Use enums in config. ([GH #2821](https://github.com/modmail-dev/modmail/issues/2821))
- `on_thread_close` event for plugins.
- `on_thread_reply` event for plugins.

# v3.6.2

### Fixed

- Plugins downloading requirements in virtual environments.


# v3.6.1

### Added

- Proper error message if privileged intents not explicitly granted to bot.


# v3.6.0

### Added

- Added `thread_move_title` to specify title of thread moved embed.
- Mark NSFW logs in log message. ([GH #2792](https://github.com/modmail-dev/modmail/issues/2792))
- Icon for moderator that closed the thread in log message. ([GH #2828](https://github.com/modmail-dev/modmail/issues/2828))
- Ability to set mentions via user/role ID. ([GH #2796](https://github.com/modmail-dev/modmail/issues/2796))

### Changed

- `?move` now consumes rest in category name, which means `?move Long Category Name` works without quotes!
- `?help` shows "No command description" if no description provided. ([PR #2845](https://github.com/modmail-dev/modmail/pull/2845))

### Fixed
- Unicode errors raised during windows selfhosting

### Internal

- Bump discord.py version to 1.5.1
- Explicitly state intents used for connection
- Use `--diff` for black CI instead of `--check` ([GH #2816](https://github.com/modmail-dev/modmail/issues/2816))


# v3.5.0

Fixed discord.py issue.

### Added

- A confirmation when you manually delete a thread message embed.
- Config var `enable_eval` defaults true, set `enable_eval=no` to disable the eval command. ([GH #2803](https://github.com/modmail-dev/modmail/issues/2803))
- Added `?plugins reset` command to completely reset everything related to plugins. This will fix some problems caused by broken plugins in the file system.
- Support private GitHub repos for plugins (thanks to @officialpiyush pr#2767)

### Changed

- Bump discord.py version to v1.3.3.
- Renamed `bot.owner_ids` to `bot.bot_owner_ids` as the attribute is now defined internally for team support.
- Deleting channel manually will now close the thread.
- Deleting messages will no longer cause the bot to produce warnings.
- Plugins will automatically be removed when it fails to load.
- Moved all database-related activities to clients.py under MongoDBClient, with possible future hook for additional database support. 
- `bot.db` is deprecated in favour of `bot.api.db` and will be removed in the future.
- Deprecated `bot.plugin_db.get_partition` in favour of `bot.api.get_plugin_partition` (not final).
- Deprecated `MONGO_URI` config var (but will keep support in the future) in favour of `CONNECTION_URI` and `DATABASE_TYPE`. Right now there is one supported database - "mongodb", which is the default.

### Fixed

- Plugins not loading in Windows OS. Now uses proactor event loop for asyncio which should fix this.


# v3.4.1

### Fixed

- Masked a bunch of noise errors when deleting messages.
- Added more checks for deleting messages.

### Breaking

- `thread_initiate` will be dispatched at the beginning of the setup process.
- `thread_create` is dispatched when the thread is registered as a thread by Modmail (i.e., when channel topic is edited).
- `thread_ready` is dispatched when a thread finishes its setup steps.


# v3.4.0

### Added

- Thread cooldown!
  - Set via the new config var `thread_cooldown`.
  - Specify a time for the recipient to wait before allowed to create another thread.
- Fallback Category (thanks to DAzVise PR#636)
  - Automatically created upon reaching the 50 channels limit.
  - Manually set fallback category with the config var `fallback_category_id`.
- "enable" and "disable" support for yes or no config vars.
- Added "perhaps you meant" section to `?config help`.
- Multi-command alias is now more stable. With support for a single quote escape `\"`.
- New command `?freply`, which behaves exactly like `?reply` with the addition that you can substitute `{channel}`, `{recipient}`, and `{author}` to be their respective values. 
- New command `?repair`, repair any broken Modmail thread (with help from @officialpiyush).
- Recipients get feedback when they edit their messages.
- Chained delete for DMs now comes with a message.
- poetry (in case someone needs it).

### Changed

- The look of alias and snippet when previewing.
- The database now saves the message ID of the thread embed, instead of the original message.
- Swapped the position of user and category for `?contact`.
- The log file will no longer grow infinitely large.
- A hard limit of a maximum of 25 steps for aliases.
- `?disable` is now `?disable new`.

### Fixed

- Setting config vars using human time wasn't working.
- Fixed some bugs with aliases.
- Fixed many issues with `?edit` and `?delete` and recipient message edit.
- Masked the error: "AttributeError: 'int' object has no attribute 'name'"
  - Channel delete event will not be checked until discord.py fixes this issue.
- Chained reaction add/remove.
- Chained delete for thread channels.

### Internal

- Commit to black format line width max = 99, consistent with PyLint.
- No longer requires shlex for alias parsing.
- New checks with thread create / find.
- No more flake8 and Travis.

# v3.3.2

### Fixed

- An oversight with the permission system.

# v3.3.1

### Emergency Patch

- Fixed a recent issue with an animation KeyError due to Discord API update.

# v3.3.0

### Important

- Recommend all users to unblock and re-block all blocked users upon updating to this release.

### Added

- Three new config vars:
  - `enable_plugins` (yes/no default yes)
    - When set to no, Modmail will not load plugins.
  - `error_color` (color format, defaults discord red)
    - The color of error messages.
  - `anon_reply_without_command` (yes/no default no) (Thanks to papiersnipper PR#288)
    - When set, all non-command messages sent to thread channels are forwarded to the recipient anonymously without the need of `?anonreply`.
    - This config takes precedence over `reply_without_command`.
- `?logs responded [user]` command. It will show all the logs that the user has sent a reply. (Thanks to papiersnipper PR#288)
  - `user` when not provided, defaults to the user who ran the command.
- Open threads in limbo now auto-close if Modmail cannot find the channel. Modmail does this check every time the bot restarts.
- Ability to disable new threads from getting created.
  - `?disable`.
- Ability to fully disable Modmail DM.
  - `?disable all`.
- To re-enable DM: `?enable`, and to see the current status: `?isenable`.
- This disabled Modmail interface is customizable with the following config vars:
  - `disabled_new_thread_title`
  - `disabled_new_thread_response`
  - `disabled_new_thread_footer`
  - `disabled_current_thread_title`
  - `disabled_current_thread_response`
  - `disabled_current_thread_footer`
- Ability to delete notes when providing their ID. (Thanks to papiersnipper PR#402)
- Ability to delete log entries. (Thanks to papiersnipper PR#402)

### Changed

- `?contact` no longer send the "thread created" message to where the command was run, instead, it's now sent to the newly created thread channel. (Thanks to DAzVise)
- Automatically delete notes command `?note` when there're no attachments attached.
- Embed author links used to be inaccessible in many cases, now:
  - `?anonreply`, `?reply`, and `?note` in the thread channel will link to the sender's profile.
  - `?reply` and the recipient's DM will also link the sender's profile.
  - `?anonreply` in DM channel will link to the first channel of the main guild.
- Plugins update (mostly internal).
  - `git` is no longer used to install plugins; it now downloads through zip files.
  - `?plugins enabled` renamed to `?plugins loaded` while `enabled` is still an alias to that command.
  - Reorganized plugins folder structure.
  - Logging / plugin-related messages change.
  - Updating one plugin will not update other plugins; repositories no longer separate plugins, but the plugin name itself.
- The help command is in alphabetical order grouped by permissions.
- Notes are no longer always blurple; it's set to `MAIN_COLOR` now.
- Added `?plugins update` for updating all installed plugins.
- Reintroduce flake8 and use bandit for security issues detection.
- Add Travis checks for 3.6 in Linux and 3.7 for macOS and Windows.
- Debug logs not logs eval commands.
- Presence updates 30 minutes instead of 45 now.
- Fixed an assortment of problems to do with `?block`.
- Existing aliases can be used when creating new aliases. (Thanks to papiersnipper PR#402)

### Internal

- Reworked `config.get` and `config.set`, it feeds through the converters before setting/getting.
  - To get/set the raw value, access through `config[]`.
- The prerelease naming scheme is now `x.x.x-devN`.
- `trigger_typing` has been moved to `core.utils.trigger_typing`, the original location is deprecated.
- Simpler status and activity logic.
- New logging logic.

# v3.2.2

Security update!

### Important

- Supporter permission users used to be able to "hack" snippets to reveal all your config vars, including your token and MongoURI.
- Implemented some changes to address this bug:
  - All customizable variables used in snippets, close messages, etc., using the `{}` syntax, now forbids chaining two or more attributes and attributes that start with `_`.
- We advise you to update to this version.
- If you felt your credentials had been leaked, consider changing your bot token / MongoURI.

# v3.2.1

### Fixed

- Can't set hex for main_color, recipient_color, etc.

### Added

- Discord colors by default when addressing them by names.

# v3.2.0

### Added

- Ability to change permission levels of individual commands.
  - See `?permissions override` for more information.
- `thread_move_notify` and `thread_move_response` to notify recipients if a thread is moved. (Thanks to Flufster PR#360)
- IDs of messages sent to Modmail are now viewable. (Thanks to Flufster PR#360)

### Fixed

- `?help <some sub command>`, will return `Perhaps you meant: <some sub command>`, now it's fixed.
  - For example, `?help add` used to return `Perhaps you meant: add`, now it wouldn't do this.
- Aliases and Permissions command names are always saved lowercase now.
- An improved Dockerfile.

### Internal

- Use regex to parse Changes, Added, Fixed, etc. and description.
- Adds `PermissionLevel.INVALID` when commands don't have a permission level.

# v3.1.1

### Fixed

- An issue when reading `config_help.json` for Windows users due to an encoding problem.

# v3.1.0

### Breaking

- `disable_recipient_thread_close` is removed, a new configuration variable `recipient_thread_close` replaces it which defaults to False.
- Truthy and falsy values for binary configuration variables are now interpreted respectfully.
- `LOG_URL_PREFIX` cannot be set to "NONE" to specify no additional path in the future, "/" is the new method.

### Added

- `?sfw`, mark a thread as "safe for work", undos `?nsfw`.
- New config variable, `thread_auto_close_silently`, when set to a truthy value, no message will be sent when a thread is auto-closed.
- New configuration variable `thread_self_closable_creation_footer` — the footer when `recipient_thread_close` is enabled.
- Added a minimalistic version of requirements.txt (named requirements.min.txt) that contains only the absolute minimum of Modmail.
  - For users having trouble with pipenv or any other reason.
- Multi-step alias, see `?help alias add`. Public beta testing might be unstable.
- Misc commands without cogs are now displayed in `?help`.
- `?help` works for alias and snippets.
- `?config help <config-name>` shows a help embed for the configuration.
- Support setting permissions for subcommands.
- Support numbers (1-5) as substitutes for Permission Level REGULAR - OWNER in `?perms` subcommands.

### Changes

- `thread_auto_close_response` has a configurable variable `{timeout}`.
- `?snippet` is now the default command name instead of `?snippets` (`?snippets` is still usable). This is to make this consistent with `?alias`/`?aliases`.
- `colorama` is no longer a necessity; this is due to some unsupported OS.
- Changelog command can now take a version argument to jump straight to the specified version.
- `?plugin enabled` results are now sorted alphabetically.
- `?plugin registry` results are now sorted alphabetically, helps users find plugins more easily.
- `?plugin registry page-number` plugin registry can specify a page number for quick access.
- A reworked interface for `?snippet` and `?alias`.
  - Add an `?snippet raw <name>` command for viewing the raw content of a snippet (escaped markdown).
  - Add an `?alias raw <name>` command for displaying the raw content of an alias (escaped markdown).
- The placeholder channel for the streaming status changed to https://www.twitch.tv/discordmodmail/.
- Removed unclear `rm` alias for some `remove` commands.
- Paginate `?config options`.
- All users configured with a permission level higher than REGULAR has access to the main Modmail category.
  - Category overrides also changes when a level is removed or added to a user or role.
- `@everyone` is now accepted for `?perms add`.

### Fixes

- `?notify` no longer carries over to the next thread.
- `discord.NotFound` errors for `on_raw_reaction_add`.
- `mod_typing` ~~and `user_typing`~~ (`user_typing` is now by-design to show) will no longer show when the user is blocked.
- Better `?block` usage message.
- Resolved errors when mods sent messages after a thread is closed somehow.
- Recipient join/leave server messages are limited to only the guild set by `GUILD_ID`.
- When creating snippets and aliases, it now checks if other snippets/aliases with the same name exist.
- Modmail looked for `config.json` in the wrong directory.

### Internal

- Removed supporting code for GitHub interaction.
- All default config values moved to `core/config.py`.
- `config.cache` is no longer accessible, use `config['key']` for getting, `config['key'] = value` for setting, `config.remove('key')` for removing.
- Dynamic attribute for configs are removed, must use `config['key']` or `config.get('key')`.
- Removed helper functions `info()` and `error()` for formatting logging, it's formatted automatically now.
- Bumped discord.py version to 1.2.3.
- Use discord tasks for metadata loop.
- More debug based logging.
- Reduce redundancies in `?perms` sub commands.
- paginator been split into `EmbedPaginatorSession` and `MessagePaginatorSession`, both subclassing `PaginatorSession`.

# v3.0.3

### Added

- New commands, `?alias edit <name> <target>` and `?snippets edit <name> <target>`.
  - They can be used to edit aliases and snippets, respectively.

# v3.0.2

### Added

- A new command, `?blocked whitelist <user>`, this command prevents users from getting blocked by any means.

### Changed

- Removed some aliases from `?oauth`.

# v3.0.1

### Fixed

- Many bugs with `thread_auto_close`.

# v3.0.0

### Added 

- `?sponsors` command will list sponsors.
- An alert will now be sent to the log channel if a thread channel fails to create. This could be due to a variety of problems such as insufficient permissions, or the category channel limit is met. 
- Threads will close automatically after some time when `thread_auto_close` is set.
- Custom closing messages can be configured with `thread_auto_close_response`.

### Breaking Changes

- Removed auto-update functionality and the `?update` command in favor of the [Pull app](https://github.com/apps/pull).

Read more about updating your bot [here](https://github.com/modmail-dev/modmail/wiki/updating)

### Changed
- Channel names now can contain Unicode characters.
- Debug logs are now located in a different file for each bot. (Internal change) 
- Default cogs always appear first in the help command now.

### Fixed
- Editing notes now work, minor bug with edit command is fixed.
- Bug in the `?oauth` command where the response message fails to send when an ID is provided.
- Plugin requirement installation now works in virtual environments


# v2.24.1

### Fixed

Fixed a bug with branches and `?plugin update`.

# v2.24.0

### Added

Branch support for `?plugin add` and in the registry. Typically for developers.    

# v2.23.0

### Added 

Added a "Mutual servers" field to the genesis embed if:
a) The user is not in the main guild.
b) The user shares more than one server with the bot.

### Changed

Notes with the `?note` command are now automatically pinned within the thread channel.

# v2.22.0

### Added

Added a 🛑 reaction to the paginators to delete the embed.  

### Fixed

`?blocked` is now paginated using reactions. This fixes [#249](https://github.com/modmail-dev/modmail/issues/249)

# v2.21.0

### Added 

New `?plugin registry compact` command which shows a more compact view of all plugins.

# v2.20.2

### Plugin Registry

Plugin developers can now make a PR to include their plugin in the `plugin registry` command.
Add your plugin in the `plugins/registry.json` file in the main repository.

### Changed

`?debug` command now shows the most recent logs first. (Starts at the last page)

# v2.20.1

### What's new?

  - New error message when using thread-only commands outside of threads.
  - `?unnotify`, ability to undo `?notify`.
  - `?notify` and `?subscribe` now accepts other users.

### Changes

This update contains mostly internal changes.
  - Implemented support for the new discord.py v1.1.1.
  - Improved help text for most commands.
  - Completely revamped help command, few users changes.
  - Removed ABC (internal).

# v2.20.0

### What's new? 

New `?oauth whitelist` command, which allows you to whitelist users so they can log in via discord to view logs. To set up oauth login for your logviewer app, check the logviewer [repo](https://github.com/modmail-dev/logviewer).

# v2.19.1

### Changed

- Ability to force an update despite having the same version number. Helpful to keep up-to-date with the latest GitHub commit.
  - `?update force`.
- Plugin developers now have a new event called `on_plugin_ready`; this is a coroutine and is awaited when all plugins are loaded. Use `on_plugin_ready` instead of `on_ready` since `on_ready` will not get called in plugins.

# v2.19.0

### What's new?

- New config variable `guild_age`, similar to `account_age`, `guild_age` sets a limit as to how long a user has to wait after they joined the server to message Modmail.
- `guild_age` can be set the same way as `account_age`.

# v2.18.5

Fix help command bug when using external plugins.

# v2.18.4

Fix the teams permission bug.

# v2.18.2

### Changed

Commands now have better error messages. Instead of sending the help message for a command when an argument fails to be converted, the bot now says like "User 'bob' not found" instead.

# v2.18.1

Un-deprecated the `OWNERS` config variable to support Discord developer team accounts.

# v2.18.0

### New Permissions System

- A brand new permission system! Replaced the old guild-based permissions (i.e., manage channels, manage messages), with the new system enables you to customize your desired permission level specific to a command or a group of commands for a role or user.
- There are five permission levels:
  - Owner [5]
  - Administrator [4]
  - Moderator [3]
  - Supporter [2]
  - Regular [1]

### Usage 

You may add a role or user to a permission group through any of the following methods:
- `?permissions add level owner @role`
- `?permissions add level supporter member-name`
- `?permissions add level moderator everyone`
- `?permissions add level moderator @member#1234`
- `?permissions add level administrator 78912384930291853`

The same applies to individual commands permissions:
- `?permissions add command command-name @member#1234`
- and the other methods listed above.

To revoke permission, use `remove` instead of `add`.

To view all roles and users with permission for a permission level or command do:
-  `?permissions get command command-name`
-  `?permissions get level owner`

By default, all newly set up Modmail will have `OWNER` set to the owner of the bot, and `REGULAR` set to @everyone.

### Breaking

When updating to this version, all prior permission settings with guild-based permissions will be invalidated. You will need to convert to the above system.
`OWNERS` will also get removed; you will need to set owners through `?permissions add level owner 212931293123129` or any way listed above.

### New Command

- A `?delete` command, which is an alternative to manually deleting a message. This command is created to no longer require "manage messages" permission to recall thread messages.

### Changed

- The help message no longer conceals inaccessible commands due to check failures.

# v2.17.2

### Changed

- Logs search command will search through log keys as well now. 
- For example, `?logs search e7499e82f8ff`.

# v2.17.1

### What's new?

Stricter fallback genesis embed search.

### Changed

How Modmail checks if a channel is a thread: 

1. The bot first checks if the channel topic is in the format `User ID: XXXX`, this means it is a thread.
2. If a channel topic is not found, the bot searches through the message history of a channel to find the thread creation embed. This step should never yield a thread for an average user. Still, in the case of another bot messing up the channel topic (happened to a user before), this extra step was added. 

# v2.17.0

### What's new?

Added a config option `reply_without_command`, which, when present, enables the bot to forward any message sent in a thread channel to the recipient. (Replying without using a command)

To enable this functionality, do `?config set reply_without_command true` and to disable it, use `?config del reply_without_command`.

### Changed

The `move` command now only requires `manage_messages` perms instead of `manage_channels`.

# v2.16.1

### Fixed

An issue where a scheduled close would not execute over a long time if the recipient no shares any servers with the bot.

# v2.16.0

### Changed

All support for Modmail API (api.modmail.tk) has terminated. 
If you're still using api.modmail.tk, you will need to migrate to the self-hosted database
option ASAP. Your bot will not work unless you switch to the self-hosted option. Refer to the installation tutorial for information regarding self-hosted Modmail.

If a member leaves/joins (again) while they are a recipient of a thread, a message will be sent to notify you that this has occurred.

# v2.15.1

### Fixed

Emergency patch of a SyntaxError.

# v2.15.0

### What's new?

Added the ability to change the default close message via the introduction of two config variables.

- `thread_close_response` - when someone closes the thread.
- `thread_self_close_response` - when the recipient closes their own thread.

They will be provided by string variables that you can incorporate into them:

- `closer` - the user object that closed the thread.
- `logkey` - the key for the thread logs, e.g. (`5219ccc82ad4`)
- `loglink` - the full link to the thread logs, e.g. (`https://logwebsite.com/logs/5219ccc82ad4`)

Example usage would be: ``?config set thread_close_message {closer.mention} closed the thread, here is the link to your logs: [**`{logkey}`**]({loglink})``

# v2.14.0

### What's new?

Added the ability to enable the recipient to close their own threads. This takes place in the form of a reaction that the user can click to close their thread. This functionality is now enabled by default. 

To disable this, do `?config set disable_recipient_thread_close true`

### More Customisability!

More config variables have been added that you can edit.

- `close_emoji` - the emoji that the user can click on to close a thread. Defaults to a lock (🔒)

You now have complete control of the look of the thread creation and close embeds the users see.

- `thread_creation_title` - the title of the embed. Defaults to 'Thread Created'
- `thread_creation_footer` - the footer text in the embed. Defaults to 'Your message has been sent...'
- `thread_close_title` - the title of the embed. Defaults to 'Thread Closed'
- `thread_close_footer` - the footer text in the embed. Defaults to 'Replying will create a new thread'

# v2.13.13

### What's new? 

Added the ability to disable the `sent_emoji` and `blocked_emoji` when a user messages Modmail.

You can do this via `?config set sent_emoji disable`.

### Fixed

The bot now handles having too many roles to show in the thread created embed. 

# v2.13.12

### What's new?
Added image link in title in case discord fails to embed an image.

# v2.13.11

### What's new?
- Introduced a new configuration variable `account_age` for setting a minimum account creation age.
  - Users blocked by this reason will be stored in `blocked` along with other reasons for being blocked.
  - `account_age` needs to be an ISO-8601 Duration Format (examples: `P12DT3H` 12 days and 3 hours, `P3Y5M` 3 years and 5 months `PT4H14M999S` 4 hours 14 minutes and 999 seconds). https://en.wikipedia.org/wiki/ISO_8601#Durations.
  - You can set `account_age` using `config set account_age time` where "time" can be a simple human-readable time string or an ISO-8601 Duration Format string.

### Changed
- `?block` reason cannot start with `System Message: ` as it is now reserved for internal user blocking.
- `?block`, like `?close`, now supports a block duration (temp blocking).

# v2.13.10

### Fixed
- Fixed an issue where status and activity do not work if they were modified wrongly in the database.
  - This was primarily an issue for older Modmail users, as the old `status` configuration variable clashes with the new `status` variable.

# v2.13.9

### Fixed
- Fixed a bug where an error was raised when a message with received during a scheduled closure.

# v2.13.8

### Fixed
- A bug where a thread was blocked from sending messages when multiple images were uploaded, due to a typo.

### Changed
- Uses https://hasteb.in instead of https://hastebin.com for `?debug hastebin`.

# v2.13.7

### What's new?
- The ability to enable typing interactions. 
  - If you want the bot to type in the thread channel if the user is also typing, add the config variable `user_typing` and set it to "yes" or "true". Use `config del` to disable the functionality. The same thing in reverse is also possible if you want the user to see the bot type when someone is typing in the thread channel add the `mod_typing` config variable.
- New `status` command, change the bot's status to `online`, `idle`, `dnd`, `invisible`, or `offline`.
  - To remove the status (change it back to default), use `status clear`.
  - This also introduces a new internal configuration variable: `status`. Possible values are `online`, `idle`, `dnd`, `invisible`, and `offline`.
  
### Changed
- The internals for `activity` has drastically changed to accommodate the new `status` command.  

# v2.13.6

### Fixed
- Fixed a bug in the contact command where the response message did not send.

# v2.13.5

### What's new?
- You will no longer need to view your bot debug logs from Heroku. `debug` will show you the recent logs within 24h through a series of embeds.
  - If you don't mind your data (may or may not be limited to user ID, guild ID, bot name) be on the internet, `debug hastebin` will upload a formatted logs file to https://hasteb.in.
  - `debug clear` will clear the locally cached logs.
  - Local logs are automatically erased at least once every 27h for bots hosted on Heroku.

### Fixed
- Will no longer show  `Unclosed client session` and `Task was destroyed, but it is pending!` when the bot terminates.
- `thread.create` is now synchronous so that the first message sent can be queued to be sent as soon as a thread is created. 
    - This fixes a problem where if multiple messages are sent in quick succession, the first message sent (which triggers the thread creation) is not sent in order.
- Trying to reply to someone who has DMs disabled or has blocked the bot is now handled, and the bot will send a message saying so. 

### Changed
- `print` is replaced by logging.
  - New environment variable introduced: `LOG_LEVEL`.
  - This influences the number of messages received in Heroku logs. 
  - Possible options, from least to most severe, are: `INFO`, `DEBUG`, `WARNING`, `ERROR`, `CRITICAL`.
  - In most cases, you can ignore this change.
- `on_error` and `CommandNotFound` are now logged.

# v2.13.4

### Changed
- `?contact` no longer raise a silent error in Heroku logs when the recipient is a bot. Now Modmail responds with an error message.

# v2.13.3

### Fixed
- Fixed a typo in the config options.

# v2.13.2

### Fixed
- Installing `requirements.txt` files in plugins.

# v2.13.1

### Fixed
- Reading `requirements.txt` files in plugins.

# v2.13.0

### What's new? 
- Plugins:
  - Think of it like addons! Anyone (with the skills) can create a plugin, make it public and distribute it. Add a welcome message to Modmail, or moderation commands? It's all up to your imagination!   Have a niche feature request that you think only your server would benefit? Plugins are your go-to!
  - [Creating Plugins Documentation](https://github.com/modmail-dev/modmail/wiki/Plugins).

# v2.12.5

### Fixed

- `config del` command will now work correctly on self-hosted DB bots.

# v2.12.4

### What's new?
- Named colors are now supported! Over 900 different common color names are recognized. A list of color names can be found in [core/_color_data.py](https://github.com/modmail-dev/modmail/blob/master/core/_color_data.py).
  - Named colors can be set the same way as hex. But this can only be done through `config set`, which means database modifications will not work.
  - For example: `config set main_color yellowish green`.
- New config var `main_color` allows you to customize the main Modmail color (as requested by many). Defaults to Discord `blurple`.

# v2.12.3

### Fixed
- Patched a bug where `logs` sub-commands were accessible by anyone.
- Patched a bug where an error was raised when a thread is open where the recipient left the server.

Huge thanks to Sasiko for reporting these issues.

# v2.12.2

### Fixed
- Fixed a bug in self-hosted `?update` command.

# v2.12.1

### Changed

- `logs search` now also searches usernames present in thread logs.

# v2.12.0

### Important
**In the future, the Modmail API (https://modmail.tk) will be deprecated. This is because we are providing free service without getting anything in return. Thus we do not have the resources to scale to accommodate more users. 
We recommend using your own database for logs. In the future you will soon get a `backup` command so you can download all your pre-existing data and migrate to your own database.** 

### Changed
- A lot of painful code cleanup, which is good for us (the developers), but shouldn't affect you.
- The appearance of the `?logs` command. It should be clearer with better info now.
- Bot owners get access to all commands regardless of server permissions.
- Blocked users no longer receive a message, only the blocked emoji will be sent.

### What's new?
- **Note:** The following commands only work if you are self-hosting your logs. We recommend you to use your own database.
- Log search queries, in the form of two new commands. 
- `logs search [query]` - this searches all log messages for a query string.
- `logs closed-by [user]` this returns all logs closed by a particular user

### Fixed
- `activity listening to music` no longer results in two "to"s ("listening to to music").
  - This may require you to change your activity message to accommodate this fix.
- A problem where `main_category_id` and `log_channel_id` weren't updated when their corresponding channel or category get deleted. 

# v2.11.0

### What's new?
- `loglink` command, returns the log link for the current thread.

# v2.10.2

### Changed
- Your logs now track and show edited messages.

# v2.10.1

### Changed
- Use reply author's top role for the mod tag by default.

# v2.10.0

### What's new?
- `anonreply` command to anonymously reply to the recipient. 
The username of the anonymous user defaults to the `mod_tag` (the footer text of a mod reply message) — the avatar defaults to the guild icon URL. However, you can change both of these via the `anon_username`, `anon_avatar_url`, and `anon_tag` config variables. 

### Changed
- Your bot now logs all messages sent in a thread channel, including discussions that take place. You can now toggle to view them in the log viewer app.

# v2.9.4

### Fixed
- Small bug due to a typo.

# v2.9.3

### Changed
- Forgot to enable custom embed colors.

### What's new?
- Ability to set a custom `mod_tag` (the text in the footer of the mod reply embed, which by default says "Moderator")

# v2.9.2

### Changed
- Improve format of thread info embed. Slightly cleaner and simpler now.
- All commands are now blurple instead of green.

### Fixed
- Bug where the close command wouldn't work if you didn't configure a log channel. 

### What's new?
- Ability to set your own custom `mod_color` and `recipient_color` for the thread message embeds.

# v2.9.1

### Changed
- Changed order of arguments for `contact`. This is so that you can use aliases to their full potential. 
- For example: 
  - `contact "Recruitment Category" @somedude`
- You can add an alias by doing: `alias add recruit contact "Recruitment Category"`.
  - Now you can use the alias via: `recruit @somedude`.

# v2.9.0

### What's new?
- New command `note` will add a system message to your thread logs. - - This is useful for noting the context of a conversation.

# v2.8.1

### Fixed
- Fixed bug where thread logs were getting duplicated when using the `contact` command.
- Fixed bug where the wrong key was used for logs, which caused some `log` command log links to point to an HTTP 404 Not Found.
  - A minor oversight from commit 1ba74d9.

# v2.8.0

### Changed
- Major improvement in viewing thread logs.
- Log links are now rendered in HTML instead of plain text.

# v2.7.2

### What's new? 
- `config options` command to see a list of valid config variables that you can modify.

### Security
Thread channels will now default to being private (`@everyone`'s read message perms set to `false`).
  - If the thread creation category could not be resolved.
  - This will save you from some trouble if, for whatever reason, your configuration gets messed up.

# v2.7.1

### Changed

- All reference to "modmail" / "Mod Mail" / "ModMail" are changed to "Modmail".
- `log_channel_id` is now part of the config upon `setup`.
- Added the ability to set where threads are created using the `main_category_id` configuration option.

### Note

- If your Modmail bot was set up a long time ago, you might experience an issue where messages were sent outside of the category.
  - To fix this, set `main_category_id` to the ID of the Modmail category.
  
# v2.7.0

### Changed

- `move` command now syncs thread channel permissions with the destination category.
- `contact` command now supports an optional category argument (where the thread channel will be created).

# v2.6.3

### Fixes
- Fixed small issue with finding threads.

# v2.6.2

### Fixes
- Fixed log URLs for self-hosting users.

# v2.6.1

### Fixed
- Replaced the testing `API_BASE_URL` with the actual URL.

# v2.6.0

### What's new?
- `threads` is now a default alias to `logs`.

### Changed
- Log URLs are moved to their own collection.
- Log URLs are now `https://logs.modmail.tk/LOGKEY`, no more numbers before the log key.
- We still support the numbers to not break everyone's URLs so quickly, but both work at the moment.
- This is a huge change to the backend logging, and there might be migration errors. If so, please contact us in our [Discord server](https://discord.gg/2fMbf2N).

# v2.5.2

### Fixes
- Fixed a bug where requests sent when the API was not ready.

# v2.5.1

### Fixes
- Emergency patch to save configs.

# v2.5.0

### Background
- Bots hosted by Heroku restart at least once every 27 hours.
- During this period, local caches will be deleted, which results in the inability to set the scheduled close time to longer than 24 hours. This update resolves this issue. 
- [PR #135](https://github.com/modmail-dev/modmail/pull/135)

### Changed
- Created a new internal config var: `closures`.
- Store closure details into `closures` when the scheduled time isn't "now".
  - Loaded upon bot restart.
  - Deleted when a thread is closed.
- Use `call_later()` instead of `sleep()` for scheduling.

# v2.4.5

### Fixed
Fixed activity setting due to flawed logic in `config.get()` function.

# v2.4.4

### Fixed
Fixed a bug in the `?activity` command where it would fail to set the activity on bot restart if the activity type was `playing`.

# v2.4.3

### Changed
 - Moved self-hosted log viewer to a separate repo.

# v2.4.2

### What's new?
- Ability to set your own Twitch URL for `streaming` activity status.

# v2.4.1

### Fixed
- Small bug in `?activity` command.

# v2.4.0

### What's new?
- Added the `?activity` command for setting the activity
- [PR #131](https://github.com/modmail-dev/modmail/pull/131#issue-244686818) this supports multiple activity types (`playing`, `watching`, `listening`, and `streaming`).

### Removed
- Removed the deprecated `status` command.
- This also means you will have to reset your bot status with the `?activity` command, as the `?status` command was removed.

# v2.3.0

### What's new?
- Ability to self-host logs.

### Changed
- Improved format for log channel embeds.
- Roles are now comma-separated in info embed.
- This only applies to separate server setups.

### Fixed
- Bug in subscribe command.
  - It will now unsubscribe after a thread is closed.

# v2.2.0

### What's new?
- Notify command `notify [role]`.
  - Notify a given role or yourself to the next thread message received.
  - Once a thread message is received, you will be pinged once only.

- Subscribe command `sub [role]` / `unsub [role]`.
  - Subscribes yourself or a given role to be notified when thread messages are received.
  - You will be pinged for every thread message received until you unsubscribe.

### Changed
- Slightly improved log channel message format.

# v2.1.1

### Fixed
- Small bug in `close` command.

# v2.1.0

### What's new?
- Ability to set a custom thread-creation-response message.
  - Via `config set thread_creation_response [message]`.

### Changed
- Improve `?logs` command format.
- Improve thread log channel messages to have more relevant info.
- Improve close command.
  - You can now close the thread after a delay and use a custom thread close message.
  - You also now can close a thread silently.

# v2.0.10

### Security
- Fix a bug where blocked users were still able to message Modmail.

# v2.0.9

### What's new?
- Support for custom blocked and sent emoji.
- Use the `config set blocked_emoji [emoji]` or `sent_emoji` commands.

### Fixes
- Support multiple images and file attachments in one message.
- This is only possible on mobile, so its good to handle it in code.

# v2.0.8

### What's new?
- Added the ability to use your own log channel.
  - You can do this via the `config set log_channel_id <id>` command.
- Added the ability to use your own main inbox category.
  - You can do this via the `config set main_category_id <id>` command.

### Changed
- You can now supply a reason when blocking a user.
- Blocked users are now stored in the database instead of in the channel topic.
  - This means you can delete the top channel in the Modmail category now (after migrating the currently blocked users).

# v2.0.7

### What's new?
- Added a `changelog` command to view the bot's changelog within discord.

### Changed
- `update` command now shows the latest changes directly from CHANGELOG.md.
- Auto-update messages also show the latest changes from the GitHub repo.
- Removed the "latest changes" section from the `about` command.

# v2.0.6

### Fixed
- Fix logs sending duplicated thread close logs.
- The bot will now tell you that a user is no longer in the server when you try to reply to a thread.
  - Before this, it looked like you replied to the thread, but in reality, the message was not sent.

# v2.0.5

### Changed
- `alias` command now checks if you are adding a valid alias-command combo.
- Manually deleting a channel will now correctly close the thread and post logs.

# v2.0.4

### Fixed
- Fixed a one-off bug where the channel topic disappears, but Modmail operations should continue.
- Fixed `linked_message_id` issues.

# v2.0.3

### Fixed
- The thread creation embed now shows the correct number of past logs.
- If using a separate server setup, roles in the info embed now are shown as names instead of mentions.
  - This is because you can't mention roles across servers.

# v2.0.2

### Security
- Made the `logs` command require "manage messages" permissions to execute.
  - Before this patch, anyone could use the `logs` commands.

# v2.0.1

### Changed
- Improved `block` / `unblock` commands.
  - They now take a more comprehensive range of arguments: usernames, nicknames, mentions, and user IDs.

### Fixed
- Setup command now configures permissions correctly so that the bot will always be able to see the main operations category.

# v2.0.0

This release introduces the use of our centralized [API service](https://github.com/modmail-dev/webserver) to enable dynamic configuration, auto-updates, and thread logs.
To use this release, you must acquire an API token from https://modmail.tk.
Read the updated installation guide [here](https://github.com/modmail-dev/modmail/wiki/installation).

### Changed
- Stability improvements through synchronization primitives.
- Refactor thread management and code.
- Update command now uses `api.modmail.tk`.
- `contact` command no longer tells the user you messaged them 👻

### Fixed
- `status` command now changes playing status indefinitely.

### What's new?
- Dynamic `help` command (#84).
- Dynamic configuration through `api.modmail.tk`.
- Thread logs via `logs.modmail.tk` (#78).
  - `log` command added.
- Automatic updates (#73).
- Dynamic command aliases and snippets (#86).
- Optional support for using a separate guild as the operations center (#81).
- NSFW Command to change channels to NSFW (#77).

### Removed
- Removed `archive` command.
  - Explanation: With thread logs (that lasts forever), there's no point in archiving.<|MERGE_RESOLUTION|>--- conflicted
+++ resolved
@@ -6,8 +6,6 @@
 This project mostly adheres to [Semantic Versioning](https://semver.org/spec/v2.0.0.html);
 however, insignificant breaking changes do not guarantee a major version bump, see the reasoning [here](https://github.com/modmail-dev/modmail/issues/319). If you're a plugin developer, note the "BREAKING" section.
 
-<<<<<<< HEAD
-=======
 # v4.2.0
 
 Upgraded discord.py to version 2.6.3, added support for CV2.
@@ -46,7 +44,6 @@
 ### Fixed
 - Members not caching correctly for large servers. ([PR #3365](https://github.com/modmail-dev/Modmail/pull/3365))
 
->>>>>>> 98cb126d
 # v4.1.1
 
 ### Fixed
