--- conflicted
+++ resolved
@@ -255,11 +255,7 @@
                 await thread.cancel_closure()
                 embed = discord.Embed(
                     color=discord.Color.red(),
-<<<<<<< HEAD
-                    description="Scheduled close " "has been cancelled.",
-=======
                     description="Scheduled close has been cancelled.",
->>>>>>> 30e3e342
                 )
             else:
                 embed = discord.Embed(
@@ -767,20 +763,12 @@
     @trigger_typing
     async def blocked(self, ctx):
         """Retrieve a list of blocked users."""
-<<<<<<< HEAD
-        embed = discord.Embed(
-            title="Blocked Users",
-            color=self.bot.main_color,
-            description="Here is a list of blocked users.",
-        )
-=======
 
         embeds = [
             discord.Embed(
                 title="Blocked Users", color=self.bot.main_color, description=""
             )
         ]
->>>>>>> 30e3e342
 
         users = []
 
@@ -796,18 +784,6 @@
                     pass
 
         if users:
-<<<<<<< HEAD
-            val = "\n".join(u.mention + (f" - `{r}`" if r else "") for u, r in users)
-            embed.add_field(name="Currently Known", value=val)
-        if not_reachable:
-            val = "\n".join(
-                f"`{i}`" + (f" - `{r}`" if r else "") for i, r in not_reachable
-            )
-            embed.add_field(name="Unknown", value=val, inline=False)
-
-        if not users and not not_reachable:
-            embed.description = "Currently there are no blocked users."
-=======
             em = embeds[-1]
 
             for mention, reason in users:
@@ -824,7 +800,6 @@
                     em.description += line
         else:
             embeds[-1].description = "Currently there are no blocked users."
->>>>>>> 30e3e342
 
         await PaginatorSession(ctx, *embeds).run()
 
