import discord
from discord.ext import commands

from datetime import datetime
from typing import Optional, Union

from dateutil import parser

from core.decorators import trigger_typing
from core.paginator import PaginatorSession
from core.time import UserFriendlyTime, human_timedelta


class Modmail:
    """Commands directly related to Modmail functionality."""

    def __init__(self, bot):
        self.bot = bot

    def obj(arg):
        return discord.Object(int(arg))

    @commands.command()
    @trigger_typing
    @commands.has_permissions(administrator=True)
    async def setup(self, ctx):
        """Sets up a server for Modmail"""
        if self.bot.main_category:
            return await ctx.send(self.bot.modmail_guild +
                                  ' is already set up.')

<<<<<<< HEAD
        category = await self.bot.modmail_guild.create_category(
            name='Mod Mail',
=======
        categ = await self.bot.modmail_guild.create_category(
            name='Modmail',
>>>>>>> bddfbdc2
            overwrites=self.bot.overwrites(ctx)
        )

        await category.edit(position=0)

<<<<<<< HEAD
        c = await self.bot.modmail_guild.create_text_channel(
            name='bot-logs', category=category
        )
        await c.edit(topic='You can delete this channel if '
                           'you set up your own log channel.')
        await c.send('Use the `config set log_channel_id` '
                     'command to set up a custom log channel.')
        self.bot.config['main_category_id'] = category.id
=======
        log_channel = await self.bot.modmail_guild.create_text_channel(name='bot-logs', category=categ)
        await log_channel.edit(topic='You can delete this channel if you set up your own log channel.')
        await log_channel.send('Use the `config set log_channel_id` command to set up a custom log channel.')

        self.bot.config['main_category_id'] = categ.id 
        self.bot.config['log_channel_id'] = log_channel.id
        
>>>>>>> bddfbdc2
        await self.bot.config.update()

        await ctx.send('Successfully set up server.')

    @commands.group()
    @commands.has_permissions(manage_messages=True)
    async def snippets(self, ctx):
        """Returns a list of snippets that are currently set."""
        if ctx.invoked_subcommand is not None:
            return

        embeds = []

        em = discord.Embed(color=discord.Color.green())
        em.set_author(name='Snippets', icon_url=ctx.guild.icon_url)

        embeds.append(em)

        em.description = ('Here is a list of snippets '
                          'that are currently configured.')

        if not self.bot.snippets:
            em.color = discord.Color.red()
            em.description = f'You dont have any snippets at the moment.'
            em.set_footer(
                text=f'Do {self.bot.prefix}help snippets for more commands.'
            )

        for name, value in self.bot.snippets.items():
            if len(em.fields) == 5:
                em = discord.Embed(color=discord.Color.green(),
                                   description=em.description)
                em.set_author(name='Snippets', icon_url=ctx.guild.icon_url)
                embeds.append(em)
            em.add_field(name=name, value=value, inline=False)

        session = PaginatorSession(ctx, *embeds)
        await session.run()

    @snippets.command(name='add')
    async def add_(self, ctx, name: str.lower, *, value):
        """Add a snippet to the bot config."""
        if 'snippets' not in self.bot.config.cache:
            self.bot.config['snippets'] = {}

        self.bot.config.snippets[name] = value
        await self.bot.config.update()

        em = discord.Embed(
            title='Added snippet',
            color=discord.Color.green(),
            description=f'`{name}` points to: {value}'
        )

        await ctx.send(embed=em)

    @snippets.command(name='del')
    async def del_(self, ctx, *, name: str.lower):
        """Removes a snippet from bot config."""

        em = discord.Embed(
            title='Removed snippet',
            color=discord.Color.green(),
            description=f'`{name}` no longer exists.'
        )

        if not self.bot.config.snippets.get(name):
            em.title = 'Error'
            em.color = discord.Color.red()
            em.description = f'Snippet `{name}` does not exist.'
        else:
            del self.bot.config['snippets'][name]
            await self.bot.config.update()

        await ctx.send(embed=em)

    @commands.command()
    @commands.has_permissions(manage_channels=True)
    async def move(self, ctx, *, category: discord.CategoryChannel):
        """Moves a thread to a specified category."""
        thread = await self.bot.threads.find(channel=ctx.channel)
        if not thread:
            return await ctx.send('This is not a modmail thread.')

        await thread.channel.edit(category=category, sync_permissions=True)
        await ctx.message.add_reaction('✅')

    async def send_scheduled_close_message(self, ctx, after, silent=False):
        human_delta = human_timedelta(after.dt)
        
        silent = '*silently* ' if silent else ''

        em = discord.Embed(
            title='Scheduled close',
            description=f'This thread will close {silent}in {human_delta}.',
            color=discord.Color.red()
        )

        if after.arg and not silent:
            em.add_field(name='Message', value=after.arg)
        
        em.set_footer(text='Closing will be cancelled '
                           'if a thread message is sent.')
        em.timestamp = after.dt

        await ctx.send(embed=em)

    @commands.command(usage='[after] [close message]')
    async def close(self, ctx, *, after: UserFriendlyTime = None):
        """
        Close the current thread.
        
        Close after a period of time:
        - `close in 5 hours`
        - `close 2m30s`
        
        Custom close messages:
        - `close 2 hours The issue has been resolved.`
        - `close We will contact you once we find out more.`

        Silently close a thread (no message)
        - `close silently`
        - `close in 10m silently`

        Cancel closing a thread:
        - close cancel
        """

        thread = await self.bot.threads.find(channel=ctx.channel)
        if not thread:
            return
        
        now = datetime.utcnow()

        close_after = (after.dt - now).total_seconds() if after else 0
        message = after.arg if after else None
        silent = str(message).lower() in {'silent', 'silently'}
        cancel = str(message).lower() == 'cancel'

        if cancel:

            if thread.close_task is not None:
                await thread.cancel_closure()
                em = discord.Embed(color=discord.Color.red(),
                                   description='Scheduled close '
                                               'has been cancelled.')
            else:
                em = discord.Embed(color=discord.Color.red(),
                                   description='This thread has not already '
                                               'been scheduled to close.')

            return await ctx.send(embed=em)

        if after and after.dt > now:
            await self.send_scheduled_close_message(ctx, after, silent)

        await thread.close(
            closer=ctx.author, 
            after=close_after,
            message=message, 
            silent=silent,
        )
    
    @commands.command(aliases=['alert'])
    async def notify(self, ctx, *, role=None):
        """
        Notify a given role or yourself to the next thread message received.
        
        Once a thread message is received you will be pinged once only.
        """
        thread = await self.bot.threads.find(channel=ctx.channel)
        if thread is None:
            return

        if not role:
            mention = ctx.author.mention
        elif role.lower() in ('here', 'everyone'):
            mention = '@' + role 
        else:
            converter = commands.RoleConverter()
            role = await converter.convert(ctx, role)
            mention = role.mention
        
        if str(thread.id) not in self.bot.config['notification_squad']:
            self.bot.config['notification_squad'][str(thread.id)] = []
        
        mentions = self.bot.config['notification_squad'][str(thread.id)]
        
        if mention in mentions:
            em = discord.Embed(color=discord.Color.red(),
                               description=f'{mention} is already '
                                           'going to be mentioned.')
        else:
            mentions.append(mention)
            await self.bot.config.update()
            em = discord.Embed(color=discord.Color.green(),
                               description=f'{mention} will be mentioned '
                                           'on the next message received.')
        return await ctx.send(embed=em)

    @commands.command(aliases=['sub'])
    async def subscribe(self, ctx, *, role=None):
        """
        Notify yourself or a given role for every thread message received.

        You will be pinged for every thread message
        received until you unsubscribe.
        """
        thread = await self.bot.threads.find(channel=ctx.channel)
        if thread is None:
            return

        if not role:
            mention = ctx.author.mention
        elif role.lower() in ('here', 'everyone'):
            mention = '@' + role 
        else:
            converter = commands.RoleConverter()
            role = await converter.convert(ctx, role)
            mention = role.mention
        
        if str(thread.id) not in self.bot.config['subscriptions']:
            self.bot.config['subscriptions'][str(thread.id)] = []
        
        mentions = self.bot.config['subscriptions'][str(thread.id)]
        
        if mention in mentions:
            em = discord.Embed(color=discord.Color.red(),
                               description=f'{mention} is already '
                                           'subscribed to this thread.')
        else:
            mentions.append(mention)
            await self.bot.config.update()
            em = discord.Embed(color=discord.Color.green(),
                               description=f'{mention} will now be notified '
                                           'of all messages received.')
        return await ctx.send(embed=em)

    @commands.command(aliases=['unsub'])
    async def unsubscribe(self, ctx, *, role=None):
        """Unsubscribe yourself or a given role from a thread."""
        thread = await self.bot.threads.find(channel=ctx.channel)
        if thread is None:
            return

        if not role:
            mention = ctx.author.mention
        elif role.lower() in ('here', 'everyone'):
            mention = '@' + role 
        else:
            converter = commands.RoleConverter()
            role = await converter.convert(ctx, role)
            mention = role.mention
        
        if str(thread.id) not in self.bot.config['subscriptions']:
            self.bot.config['subscriptions'][str(thread.id)] = []
        
        mentions = self.bot.config['subscriptions'][str(thread.id)]

        if mention not in mentions:
            em = discord.Embed(color=discord.Color.red(),
                               description=f'{mention} is not already '
                                           'subscribed to this thread.')
        else:
            mentions.remove(mention)
            await self.bot.config.update()
            em = discord.Embed(color=discord.Color.green(),
                               description=f'{mention} is now unsubscribed '
                                           'to this thread.')
        return await ctx.send(embed=em)

    @commands.command()
    async def nsfw(self, ctx):
        """Flags a Modmail thread as nsfw."""
        thread = await self.bot.threads.find(channel=ctx.channel)
        if thread is None:
            return
        await ctx.channel.edit(nsfw=True)
        await ctx.message.add_reaction('✅')

    @commands.command(aliases=['threads'])
    @commands.has_permissions(manage_messages=True)
    @trigger_typing
<<<<<<< HEAD
    async def logs(self, ctx, *,
                   member: Union[discord.Member, discord.User, obj] = None):
        """Shows a list of previous modmail thread logs of a member."""
        # TODO: find a better way of that Union ^
=======
    async def logs(self, ctx, *, member: Union[discord.Member, discord.User, obj]=None):
        """Shows a list of previous Modmail thread logs of a member."""

>>>>>>> bddfbdc2
        if not member:
            thread = await self.bot.threads.find(channel=ctx.channel)
            if not thread:
                raise commands.UserInputError
            user = thread.recipient
        else:
            user = member

        default_avatar = 'https://cdn.discordapp.com/embed/avatars/0.png'
        icon_url = getattr(user, 'avatar_url', default_avatar)
        username = str(user) if hasattr(user, 'name') else str(user.id)

        logs = await self.bot.modmail_api.get_user_logs(user.id)

        if not any(not e['open'] for e in logs):
            em = discord.Embed(color=discord.Color.red(),
                               description='This user does not '
                                           'have any previous logs.')
            return await ctx.send(embed=em)

        em = discord.Embed(color=discord.Color.blurple())
        em.set_author(name=f'{username} - Previous Logs', icon_url=icon_url)

        embeds = [em]

        current_day = parser.parse(logs[0]['created_at'])
        current_day = current_day.strftime(r'%d %b %Y')

        fmt = ''

        closed_logs = [l for l in logs if not l['open']]

        for index, entry in enumerate(closed_logs):
            if len(embeds[-1].fields) == 3:
                em = discord.Embed(color=discord.Color.green())
                em.set_author(name='Previous Logs', icon_url=icon_url)
                embeds.append(em)

            date = parser.parse(entry['created_at'])

            new_day = date.strftime(r'%d %b %Y')
            time = date.strftime(r'%H:%M')

            key = entry['key']
            closer = entry['closer']['name']
<<<<<<< HEAD
=======
            log_url = f"https://logs.modmail.tk/{key}" if not self.bot.selfhosted else self.bot.config.log_url.strip('/') + f'/logs/{key}'
>>>>>>> bddfbdc2

            if not self.bot.selfhosted:
                log_url = f"https://logs.modmail.tk/{key}"
            else:
                log_url = self.bot.config.log_url + f'/logs/{key}'

            # TODO: Move all the lambda-like functions to a utils.py
            def truncate(c):
                return c[:47].strip() + '...' if len(c) > 50 else c

            if entry['messages']:
                short_desc = truncate(entry['messages'][0]['content'])
                if not short_desc:
                    short_desc = 'No content'
            else:
                short_desc = 'No content'

            fmt += (f'[`[{time}][closed-by:{closer}]`]'
                    f'({log_url}) - {short_desc}\n')

            if current_day != new_day or index == len(closed_logs) - 1:
                embeds[-1].add_field(name=current_day, value=fmt, inline=False)
                current_day = new_day
                fmt = ''

        session = PaginatorSession(ctx, *embeds)
        await session.run()

    @commands.command()
    @trigger_typing
    async def reply(self, ctx, *, msg=''):
        """Reply to users using this command.

        Supports attachments and images as well as
        automatically embedding image URLs.
        """
        ctx.message.content = msg
        thread = await self.bot.threads.find(channel=ctx.channel)
        if thread:
            await thread.reply(ctx.message)
    
    @commands.command()
    @trigger_typing
    async def note(self, ctx, *, msg=''):
        """Take a note about the current thread, useful for noting context."""
        ctx.message.content = msg 
        thread = await self.bot.threads.find(channel=ctx.channel)
        if thread:
            await thread.note(ctx.message)

    @commands.command()
    async def edit(self, ctx, message_id: Optional[int] = None,
                   *, new_message):
        """Edit a message that was sent using the reply command.

        If no `message_id` is provided, that
        last message sent by a mod will be edited.

        `[message_id]` the id of the message that you want to edit.
        `new_message` is the new message that will be edited in.
        """
        thread = await self.bot.threads.find(channel=ctx.channel)

        if thread is None:
            return

        linked_message_id = None

        async for msg in ctx.channel.history():
            if message_id is None and msg.embeds:
                em = msg.embeds[0]
                if 'Moderator' not in str(em.footer.text):
                    continue
                linked_message_id = str(em.author.url).split('/')[-1]
                break
            elif message_id and msg.id == message_id:
                url = msg.embeds[0].author.url
                linked_message_id = str(url).split('/')[-1]
                break

        if not linked_message_id:
            raise commands.UserInputError

        await thread.edit_message(linked_message_id, new_message)
        await ctx.message.add_reaction('✅')

    @commands.command()
    @trigger_typing
    @commands.has_permissions(manage_channels=True)
    async def contact(self, ctx, category: Optional[discord.CategoryChannel]=None, *, user: Union[discord.Member, discord.User]):
        """Create a thread with a specified member."""

        exists = await self.bot.threads.find(recipient=user)
        if exists:
<<<<<<< HEAD
            em = discord.Embed(color=discord.Color.red(),
                               description='A thread for this '
                                           'user already exists.')
=======
            return await ctx.send(embed=discord.Embed(color=discord.Color.red(), description=f'A thread for this user already exists in {exists.channel.mention}'))
>>>>>>> bddfbdc2
        else:
            thread = await self.bot.threads.create(user, creator=ctx.author, category=category)

            em = discord.Embed(
                title='Created thread',
                description='Thread started in '
                            f'{thread.channel.mention} for {user.mention}',
                color=discord.Color.green()
            )

        return await ctx.send(embed=em)

    @commands.command()
    @trigger_typing
    @commands.has_permissions(manage_channels=True)
    async def blocked(self, ctx):
        """Returns a list of blocked users"""
        em = discord.Embed(title='Blocked Users',
                           color=discord.Color.green(),
                           description='')

        users = []
        not_reachable = []

        for id, reason in self.bot.blocked_users.items():
            user = self.bot.get_user(int(id))
            if user:
                users.append((user, reason))
            else:
                not_reachable.append((id, reason))

        em.description = 'Here is a list of blocked users.'

        if users:
            val = '\n'.join(u.mention + (f' - `{r}`' if r else '')
                            for u, r in users)
            em.add_field(name='Currently Known', value=val)
        if not_reachable:
            val = '\n'.join(f'`{i}`' + (f' - `{r}`' if r else '')
                            for i, r in not_reachable)
            em.add_field(name='Unknown', value=val, inline=False)

        if not users and not not_reachable:
            em.description = 'Currently there are no blocked users'

        await ctx.send(embed=em)

    @commands.command()
    @trigger_typing
    @commands.has_permissions(manage_channels=True)
<<<<<<< HEAD
    async def block(self, ctx,
                    user: Union[discord.Member, discord.User, obj] = None,
                    *, reason=None):
        """Block a user from using modmail."""
=======
    async def block(self, ctx, user: Union[discord.Member, discord.User, obj]=None, *, reason=None):
        """Block a user from using Modmail."""
>>>>>>> bddfbdc2

        if user is None:
            thread = await self.bot.threads.find(channel=ctx.channel)
            if thread:
                user = thread.recipient
            else:
                raise commands.UserInputError
        
        mention = user.mention if hasattr(user, 'mention') else f'`{user.id}`'

        em = discord.Embed(color=discord.Color.green())

        if str(user.id) not in self.bot.blocked_users:
            self.bot.config.blocked[str(user.id)] = reason
            await self.bot.config.update()

            em.title = 'Success'
            extend = f'for `{reason}`' if reason else ''
            em.description = f'{mention} is now blocked ' + extend
        else:
            em.title = 'Error'
            em.description = f'{mention} is already blocked'
            em.color = discord.Color.red()

        return await ctx.send(embed=em)

    @commands.command()
    @trigger_typing
    @commands.has_permissions(manage_channels=True)
<<<<<<< HEAD
    async def unblock(self, ctx, *,
                      user: Union[discord.Member, discord.User, obj] = None):
        """Unblocks a user from using modmail."""
=======
    async def unblock(self, ctx, *, user: Union[discord.Member, discord.User, obj]=None):
        """Unblocks a user from using Modmail."""
>>>>>>> bddfbdc2

        if user is None:
            thread = await self.bot.threads.find(channel=ctx.channel)
            if thread:
                user = thread.recipient
            else:
                raise commands.UserInputError

        mention = user.mention if hasattr(user, 'mention') else f'`{user.id}`'

        em = discord.Embed(color=discord.Color.green())

        if str(user.id) in self.bot.blocked_users:
            del self.bot.config.blocked[str(user.id)]
            await self.bot.config.update()

            em.title = 'Success'
            em.description = f'{mention} is no longer blocked'
        else:
            em.title = 'Error'
            em.description = f'{mention} is not blocked'
            em.color = discord.Color.red()

        return await ctx.send(embed=em)


def setup(bot):
    bot.add_cog(Modmail(bot))<|MERGE_RESOLUTION|>--- conflicted
+++ resolved
@@ -26,41 +26,33 @@
     async def setup(self, ctx):
         """Sets up a server for Modmail"""
         if self.bot.main_category:
-            return await ctx.send(self.bot.modmail_guild +
-                                  ' is already set up.')
-
-<<<<<<< HEAD
+            return await ctx.send(
+                f'{self.bot.modmail_guild} is already set up.')
+
         category = await self.bot.modmail_guild.create_category(
-            name='Mod Mail',
-=======
-        categ = await self.bot.modmail_guild.create_category(
             name='Modmail',
->>>>>>> bddfbdc2
             overwrites=self.bot.overwrites(ctx)
         )
 
         await category.edit(position=0)
 
-<<<<<<< HEAD
-        c = await self.bot.modmail_guild.create_text_channel(
+        log_channel = await self.bot.modmail_guild.create_text_channel(
             name='bot-logs', category=category
         )
-        await c.edit(topic='You can delete this channel if '
-                           'you set up your own log channel.')
-        await c.send('Use the `config set log_channel_id` '
-                     'command to set up a custom log channel.')
+
+        await log_channel.edit(
+            topic='You can delete this channel '
+                  'if you set up your own log channel.'
+        )
+        await log_channel.send(
+            'Use the `config set log_channel_id` '
+            'command to set up a custom log channel.'
+        )
+
         self.bot.config['main_category_id'] = category.id
-=======
-        log_channel = await self.bot.modmail_guild.create_text_channel(name='bot-logs', category=categ)
-        await log_channel.edit(topic='You can delete this channel if you set up your own log channel.')
-        await log_channel.send('Use the `config set log_channel_id` command to set up a custom log channel.')
-
-        self.bot.config['main_category_id'] = categ.id 
         self.bot.config['log_channel_id'] = log_channel.id
-        
->>>>>>> bddfbdc2
+
         await self.bot.config.update()
-
         await ctx.send('Successfully set up server.')
 
     @commands.group()
@@ -342,16 +334,10 @@
     @commands.command(aliases=['threads'])
     @commands.has_permissions(manage_messages=True)
     @trigger_typing
-<<<<<<< HEAD
     async def logs(self, ctx, *,
                    member: Union[discord.Member, discord.User, obj] = None):
-        """Shows a list of previous modmail thread logs of a member."""
+        """Shows a list of previous Modmail thread logs of a member."""
         # TODO: find a better way of that Union ^
-=======
-    async def logs(self, ctx, *, member: Union[discord.Member, discord.User, obj]=None):
-        """Shows a list of previous Modmail thread logs of a member."""
-
->>>>>>> bddfbdc2
         if not member:
             thread = await self.bot.threads.find(channel=ctx.channel)
             if not thread:
@@ -397,15 +383,11 @@
 
             key = entry['key']
             closer = entry['closer']['name']
-<<<<<<< HEAD
-=======
-            log_url = f"https://logs.modmail.tk/{key}" if not self.bot.selfhosted else self.bot.config.log_url.strip('/') + f'/logs/{key}'
->>>>>>> bddfbdc2
 
             if not self.bot.selfhosted:
                 log_url = f"https://logs.modmail.tk/{key}"
             else:
-                log_url = self.bot.config.log_url + f'/logs/{key}'
+                log_url = self.bot.config.log_url.strip('/') + f'/logs/{key}'
 
             # TODO: Move all the lambda-like functions to a utils.py
             def truncate(c):
@@ -490,25 +472,26 @@
     @commands.command()
     @trigger_typing
     @commands.has_permissions(manage_channels=True)
-    async def contact(self, ctx, category: Optional[discord.CategoryChannel]=None, *, user: Union[discord.Member, discord.User]):
+    async def contact(self, ctx,
+                      category: Optional[discord.CategoryChannel] = None, *,
+                      user: Union[discord.Member, discord.User]):
         """Create a thread with a specified member."""
 
         exists = await self.bot.threads.find(recipient=user)
         if exists:
-<<<<<<< HEAD
-            em = discord.Embed(color=discord.Color.red(),
-                               description='A thread for this '
-                                           'user already exists.')
-=======
-            return await ctx.send(embed=discord.Embed(color=discord.Color.red(), description=f'A thread for this user already exists in {exists.channel.mention}'))
->>>>>>> bddfbdc2
-        else:
-            thread = await self.bot.threads.create(user, creator=ctx.author, category=category)
-
+            em = discord.Embed(
+                color=discord.Color.red(),
+                description='A thread for this user already '
+                            f'exists in {exists.channel.mention}.'
+            )
+
+        else:
+            thread = await self.bot.threads.create(user, creator=ctx.author,
+                                                   category=category)
             em = discord.Embed(
                 title='Created thread',
-                description='Thread started in '
-                            f'{thread.channel.mention} for {user.mention}',
+                description=f'Thread started in {thread.channel.mention} '
+                            f'for {user.mention}',
                 color=discord.Color.green()
             )
 
@@ -526,12 +509,12 @@
         users = []
         not_reachable = []
 
-        for id, reason in self.bot.blocked_users.items():
-            user = self.bot.get_user(int(id))
+        for id_, reason in self.bot.blocked_users.items():
+            user = self.bot.get_user(int(id_))
             if user:
                 users.append((user, reason))
             else:
-                not_reachable.append((id, reason))
+                not_reachable.append((id_, reason))
 
         em.description = 'Here is a list of blocked users.'
 
@@ -552,15 +535,10 @@
     @commands.command()
     @trigger_typing
     @commands.has_permissions(manage_channels=True)
-<<<<<<< HEAD
     async def block(self, ctx,
                     user: Union[discord.Member, discord.User, obj] = None,
                     *, reason=None):
-        """Block a user from using modmail."""
-=======
-    async def block(self, ctx, user: Union[discord.Member, discord.User, obj]=None, *, reason=None):
         """Block a user from using Modmail."""
->>>>>>> bddfbdc2
 
         if user is None:
             thread = await self.bot.threads.find(channel=ctx.channel)
@@ -590,14 +568,9 @@
     @commands.command()
     @trigger_typing
     @commands.has_permissions(manage_channels=True)
-<<<<<<< HEAD
     async def unblock(self, ctx, *,
                       user: Union[discord.Member, discord.User, obj] = None):
-        """Unblocks a user from using modmail."""
-=======
-    async def unblock(self, ctx, *, user: Union[discord.Member, discord.User, obj]=None):
         """Unblocks a user from using Modmail."""
->>>>>>> bddfbdc2
 
         if user is None:
             thread = await self.bot.threads.find(channel=ctx.channel)
