"""
MIT License

Copyright (c) 2017-2019 kyb3r

Permission is hereby granted, free of charge, to any person obtaining a copy
of this software and associated documentation files (the "Software"), to deal
in the Software without restriction, including without limitation the rights
to use, copy, modify, merge, publish, distribute, sublicense, and/or sell
copies of the Software, and to permit persons to whom the Software is
furnished to do so, subject to the following conditions:

The above copyright notice and this permission notice shall be included in all
copies or substantial portions of the Software.

THE SOFTWARE IS PROVIDED "AS IS", WITHOUT WARRANTY OF ANY KIND, EXPRESS OR
IMPLIED, INCLUDING BUT NOT LIMITED TO THE WARRANTIES OF MERCHANTABILITY,
FITNESS FOR A PARTICULAR PURPOSE AND NONINFRINGEMENT. IN NO EVENT SHALL THE
AUTHORS OR COPYRIGHT HOLDERS BE LIABLE FOR ANY CLAIM, DAMAGES OR OTHER
LIABILITY, WHETHER IN AN ACTION OF CONTRACT, TORT OR OTHERWISE, ARISING FROM,
OUT OF OR IN CONNECTION WITH THE SOFTWARE OR THE USE OR OTHER DEALINGS IN THE
SOFTWARE.
"""

<<<<<<< HEAD
__version__ = "2.21.0"
=======
__version__ = "2.22.0"
>>>>>>> 30e3e342

import asyncio
import logging
import os
import re
import sys
import typing

from datetime import datetime
from types import SimpleNamespace

from pkg_resources import parse_version

import discord
from discord.ext import commands
from discord.ext.commands.view import StringView

import isodate

from aiohttp import ClientSession
from colorama import init, Fore, Style
from emoji import UNICODE_EMOJI
from motor.motor_asyncio import AsyncIOMotorClient

from core.changelog import Changelog
from core.clients import ApiClient, PluginDatabaseClient
from core.config import ConfigManager
from core.utils import info, error, human_join
from core.models import PermissionLevel
from core.thread import ThreadManager
from core.time import human_timedelta

init()

logger = logging.getLogger("Modmail")
logger.setLevel(logging.INFO)

ch = logging.StreamHandler(stream=sys.stdout)
ch.setLevel(logging.INFO)
formatter = logging.Formatter("%(filename)s - %(levelname)s: %(message)s")
ch.setFormatter(formatter)
logger.addHandler(ch)


class FileFormatter(logging.Formatter):
    ansi_escape = re.compile(r"\x1B\[[0-?]*[ -/]*[@-~]")

    def format(self, record):
        record.msg = self.ansi_escape.sub("", record.msg)
        return super().format(record)


temp_dir = os.path.join(os.path.dirname(os.path.abspath(__file__)), "temp")
if not os.path.exists(temp_dir):
    os.mkdir(temp_dir)

ch_debug = logging.FileHandler(os.path.join(temp_dir, "logs.log"), mode="a+")

ch_debug.setLevel(logging.DEBUG)
formatter_debug = FileFormatter(
    "%(asctime)s %(filename)s - " "%(levelname)s: %(message)s",
    datefmt="%Y-%m-%d %H:%M:%S",
)
ch_debug.setFormatter(formatter_debug)
logger.addHandler(ch_debug)

LINE = Fore.BLACK + Style.BRIGHT + "-------------------------" + Style.RESET_ALL


class ModmailBot(commands.Bot):
    def __init__(self):
        super().__init__(command_prefix=None)  # implemented in `get_prefix`
        self._threads = None
        self._session = None
        self._config = None
        self._db = None
        self.start_time = datetime.utcnow()
        self._connected = asyncio.Event()

        self._configure_logging()
        # TODO: Raise fatal error if mongo_uri or other essentials are not found
        self._db = AsyncIOMotorClient(self.config.mongo_uri).modmail_bot
        self._api = ApiClient(self)
        self.plugin_db = PluginDatabaseClient(self)

        self.metadata_task = self.loop.create_task(self.metadata_loop())
        self.autoupdate_task = self.loop.create_task(self.autoupdate_loop())
        self._load_extensions()

    @property
    def uptime(self) -> str:
        now = datetime.utcnow()
        delta = now - self.start_time
        hours, remainder = divmod(int(delta.total_seconds()), 3600)
        minutes, seconds = divmod(remainder, 60)
        days, hours = divmod(hours, 24)

        fmt = "{h}h {m}m {s}s"
        if days:
            fmt = "{d}d " + fmt

        return fmt.format(d=days, h=hours, m=minutes, s=seconds)

    def _configure_logging(self):
        level_text = self.config.log_level.upper()
        logging_levels = {
            "CRITICAL": logging.CRITICAL,
            "ERROR": logging.ERROR,
            "WARNING": logging.WARNING,
            "INFO": logging.INFO,
            "DEBUG": logging.DEBUG,
        }

        log_level = logging_levels.get(level_text)
        logger.info(LINE)
        if log_level is not None:
            logger.setLevel(log_level)
            ch.setLevel(log_level)
            logger.info(info("Logging level: " + level_text))
        else:
            logger.info(error("Invalid logging level set. "))
            logger.info(info("Using default logging level: INFO"))

    @property
    def version(self) -> str:
        return __version__

    @property
    def db(self) -> typing.Optional[AsyncIOMotorClient]:
        return self._db

    @property
    def api(self) -> ApiClient:
        return self._api

    @property
    def config(self) -> ConfigManager:
        if self._config is None:
            self._config = ConfigManager(self)
        return self._config

    @property
    def session(self) -> ClientSession:
        if self._session is None:
            self._session = ClientSession(loop=self.loop)
        return self._session

    @property
    def threads(self) -> ThreadManager:
        if self._threads is None:
            self._threads = ThreadManager(self)
        return self._threads

    async def get_prefix(self, message=None):
        return [self.prefix, f"<@{self.user.id}> ", f"<@!{self.user.id}> "]

    def _load_extensions(self):
        """Adds commands automatically"""
        logger.info(LINE)
        logger.info(info("┌┬┐┌─┐┌┬┐┌┬┐┌─┐┬┬"))
        logger.info(info("││││ │ │││││├─┤││"))
        logger.info(info("┴ ┴└─┘─┴┘┴ ┴┴ ┴┴┴─┘"))
        logger.info(info(f"v{__version__}"))
        logger.info(info("Authors: kyb3r, fourjr, Taaku18"))
        logger.info(LINE)

        for file in os.listdir("cogs"):
            if not file.endswith(".py"):
                continue
            cog = f"cogs.{file[:-3]}"
            logger.info(info(f"Loading {cog}"))
            try:
                self.load_extension(cog)
            except Exception:
                logger.exception(error(f"Failed to load {cog}"))

    def run(self, *args, **kwargs):
        try:
            self.loop.run_until_complete(self.start(self.token))
        except discord.LoginFailure:
            logger.critical(error("Invalid token"))
        except KeyboardInterrupt:
            pass
        except Exception:
            logger.critical(error("Fatal exception"), exc_info=True)
        finally:
            try:
                self.metadata_task.cancel()
                self.loop.run_until_complete(self.metadata_task)
            except asyncio.CancelledError:
                logger.debug(info("data_task has been cancelled."))
            try:
                self.autoupdate_task.cancel()
                self.loop.run_until_complete(self.autoupdate_task)
            except asyncio.CancelledError:
                logger.debug(info("autoupdate_task has been cancelled."))

            self.loop.run_until_complete(self.logout())
            for task in asyncio.Task.all_tasks():
                task.cancel()
            try:
                self.loop.run_until_complete(asyncio.gather(*asyncio.Task.all_tasks()))
            except asyncio.CancelledError:
                logger.debug(info("All pending tasks has been cancelled."))
            finally:
                self.loop.run_until_complete(self.session.close())
                self.loop.close()
                logger.info(error(" - Shutting down bot - "))

    async def is_owner(self, user: discord.User) -> bool:
        raw = str(self.config.get("owners", "0")).split(",")
        allowed = {int(x) for x in raw}
        return (user.id in allowed) or await super().is_owner(user)

    @property
    def log_channel(self) -> typing.Optional[discord.TextChannel]:
        channel_id = self.config.get("log_channel_id")
        if channel_id is not None:
            return self.get_channel(int(channel_id))
        if self.main_category is not None:
            return self.main_category.channels[0]
        return None

    @property
    def snippets(self) -> typing.Dict[str, str]:
        return {k: v for k, v in self.config.get("snippets", {}).items() if v}

    @property
    def aliases(self) -> typing.Dict[str, str]:
        return {k: v for k, v in self.config.get("aliases", {}).items() if v}

    @property
    def token(self) -> str:
        return self.config.token

    @property
    def guild_id(self) -> int:
        return int(self.config.guild_id)

    @property
    def guild(self) -> discord.Guild:
        """
        The guild that the bot is serving
        (the server where users message it from)
        """
        return discord.utils.get(self.guilds, id=self.guild_id)

    @property
    def modmail_guild(self) -> discord.Guild:
        """
        The guild that the bot is operating in
        (where the bot is creating threads)
        """
        modmail_guild_id = self.config.get("modmail_guild_id")
        if not modmail_guild_id:
            return self.guild
        return discord.utils.get(self.guilds, id=int(modmail_guild_id))

    @property
    def using_multiple_server_setup(self) -> bool:
        return self.modmail_guild != self.guild

    @property
    def main_category(self) -> typing.Optional[discord.TextChannel]:
        category_id = self.config.get("main_category_id")
        if category_id is not None:
            return discord.utils.get(self.modmail_guild.categories, id=int(category_id))

        if self.modmail_guild:
            return discord.utils.get(self.modmail_guild.categories, name="Modmail")
        return None

    @property
    def blocked_users(self) -> typing.Dict[str, str]:
        return self.config.get("blocked", {})

    @property
    def prefix(self) -> str:
        return self.config.get("prefix", "?")

    @property
    def mod_color(self) -> typing.Union[discord.Color, int]:
        color = self.config.get("mod_color")
        if not color:
            return discord.Color.green()
        try:
            color = int(color.lstrip("#"), base=16)
        except ValueError:
            logger.error(error("Invalid mod_color provided"))
            return discord.Color.green()
        else:
            return color

    @property
    def recipient_color(self) -> typing.Union[discord.Color, int]:
        color = self.config.get("recipient_color")
        if not color:
            return discord.Color.gold()
        try:
            color = int(color.lstrip("#"), base=16)
        except ValueError:
            logger.error(error("Invalid recipient_color provided"))
            return discord.Color.gold()
        else:
            return color

    @property
    def main_color(self) -> typing.Union[discord.Color, int]:
        color = self.config.get("main_color")
        if not color:
            return discord.Color.blurple()
        try:
            color = int(color.lstrip("#"), base=16)
        except ValueError:
            logger.error(error("Invalid main_color provided"))
            return discord.Color.blurple()
        else:
            return color

    async def on_connect(self):
        logger.info(LINE)
        await self.validate_database_connection()
        logger.info(LINE)
        logger.info(info("Connected to gateway."))

        await self.config.refresh()
        if self.db:
            await self.setup_indexes()
        self._connected.set()

    async def setup_indexes(self):
        """Setup text indexes so we can use the $search operator"""
        coll = self.db.logs
        index_name = "messages.content_text_messages.author.name_text_key_text"

        index_info = await coll.index_information()

        # Backwards compatibility
        old_index = "messages.content_text_messages.author.name_text"
        if old_index in index_info:
            logger.info(info(f"Dropping old index: {old_index}"))
            await coll.drop_index(old_index)

        if index_name not in index_info:
            logger.info(info('Creating "text" index for logs collection.'))
            logger.info(info("Name: " + index_name))
            await coll.create_index(
                [
                    ("messages.content", "text"),
                    ("messages.author.name", "text"),
                    ("key", "text"),
                ]
            )

    async def on_ready(self):
        """Bot startup, sets uptime."""
        await self._connected.wait()
        logger.info(LINE)
        logger.info(info("Client ready."))
        logger.info(LINE)
        logger.info(info(f"Logged in as: {self.user}"))
        logger.info(info(f"User ID: {self.user.id}"))
        logger.info(info(f"Guild ID: {self.guild.id if self.guild else 0}"))
        logger.info(LINE)

        if not self.guild:
            logger.error(error("WARNING - The GUILD_ID " "provided does not exist!"))
        else:
            await self.threads.populate_cache()

        # Wait until config cache is populated with stuff from db
        await self.config.wait_until_ready()

        # closures
        closures = self.config.closures.copy()
        logger.info(
            info(f"There are {len(closures)} thread(s) " "pending to be closed.")
        )

        for recipient_id, items in closures.items():
            after = (
                datetime.fromisoformat(items["time"]) - datetime.utcnow()
            ).total_seconds()
            if after < 0:
                after = 0

            thread = await self.threads.find(recipient_id=int(recipient_id))

            if not thread:
                # If the channel is deleted
                self.config.closures.pop(str(recipient_id))
                await self.config.update()
                continue

            await thread.close(
                closer=self.get_user(items["closer_id"]),
                after=after,
                silent=items["silent"],
                delete_channel=items["delete_channel"],
                message=items["message"],
            )

        logger.info(LINE)

    async def convert_emoji(self, name: str) -> str:
        ctx = SimpleNamespace(bot=self, guild=self.modmail_guild)
        converter = commands.EmojiConverter()

        if name not in UNICODE_EMOJI:
            try:
                name = await converter.convert(ctx, name.strip(":"))
            except commands.BadArgument:
                logger.warning(info("%s is not a valid emoji."), name)
                raise
        return name

    async def retrieve_emoji(self) -> typing.Tuple[str, str]:

        sent_emoji = self.config.get("sent_emoji", "✅")
        blocked_emoji = self.config.get("blocked_emoji", "🚫")

        if sent_emoji != "disable":
            try:
                sent_emoji = await self.convert_emoji(sent_emoji)
            except commands.BadArgument:
                logger.warning(info("Removed sent emoji (%s)."), sent_emoji)
                del self.config.cache["sent_emoji"]
                await self.config.update()
                sent_emoji = "✅"

        if blocked_emoji != "disable":
            try:
                blocked_emoji = await self.convert_emoji(blocked_emoji)
            except commands.BadArgument:
                logger.warning(info("Removed blocked emoji (%s)."), blocked_emoji)
                del self.config.cache["blocked_emoji"]
                await self.config.update()
                blocked_emoji = "🚫"

        return sent_emoji, blocked_emoji

    async def process_modmail(self, message: discord.Message) -> None:
        """Processes messages sent to the bot."""
        sent_emoji, blocked_emoji = await self.retrieve_emoji()
        now = datetime.utcnow()

        account_age = self.config.get("account_age")
        guild_age = self.config.get("guild_age")
        if account_age is None:
            account_age = isodate.duration.Duration()
        else:
            try:
                account_age = isodate.parse_duration(account_age)
            except isodate.ISO8601Error:
                logger.warning(
                    "The account age limit needs to be a "
                    "ISO-8601 duration formatted duration string "
                    f'greater than 0 days, not "%s".',
                    str(account_age),
                )
                del self.config.cache["account_age"]
                await self.config.update()
                account_age = isodate.duration.Duration()

        if guild_age is None:
            guild_age = isodate.duration.Duration()
        else:
            try:
                guild_age = isodate.parse_duration(guild_age)
            except isodate.ISO8601Error:
                logger.warning(
                    "The guild join age limit needs to be a "
                    "ISO-8601 duration formatted duration string "
                    f'greater than 0 days, not "%s".',
                    str(guild_age),
                )
                del self.config.cache["guild_age"]
                await self.config.update()
                guild_age = isodate.duration.Duration()

        reason = self.blocked_users.get(str(message.author.id))
        if reason is None:
            reason = ""

        try:
            min_account_age = message.author.created_at + account_age
        except ValueError as exc:
            logger.warning(exc.args[0])
            del self.config.cache["account_age"]
            await self.config.update()
            min_account_age = now

        try:
            member = self.guild.get_member(message.author.id)
            if member:
                min_guild_age = member.joined_at + guild_age
            else:
                min_guild_age = now
        except ValueError as exc:
            logger.warning(exc.args[0])
            del self.config.cache["guild_age"]
            await self.config.update()
            min_guild_age = now

        if min_account_age > now:
            # User account has not reached the required time
            reaction = blocked_emoji
            changed = False
            delta = human_timedelta(min_account_age)

            if str(message.author.id) not in self.blocked_users:
                new_reason = (
                    f"System Message: New Account. Required to wait for {delta}."
                )
                self.config.blocked[str(message.author.id)] = new_reason
                await self.config.update()
                changed = True

            if reason.startswith("System Message: New Account.") or changed:
                await message.channel.send(
                    embed=discord.Embed(
                        title="Message not sent!",
                        description=f"Your must wait for {delta} "
                        f"before you can contact {self.user.mention}.",
                        color=discord.Color.red(),
                    )
                )

        elif min_guild_age > now:
            # User has not stayed in the guild for long enough
            reaction = blocked_emoji
            changed = False
            delta = human_timedelta(min_guild_age)

            if str(message.author.id) not in self.blocked_users:
                new_reason = (
                    f"System Message: Recently Joined. Required to wait for {delta}."
                )
                self.config.blocked[str(message.author.id)] = new_reason
                await self.config.update()
                changed = True

            if reason.startswith("System Message: Recently Joined.") or changed:
                await message.channel.send(
                    embed=discord.Embed(
                        title="Message not sent!",
                        description=f"Your must wait for {delta} "
                        f"before you can contact {self.user.mention}.",
                        color=discord.Color.red(),
                    )
                )

        elif str(message.author.id) in self.blocked_users:
            reaction = blocked_emoji
            if reason.startswith("System Message: New Account.") or reason.startswith(
                "System Message: Recently Joined."
            ):
                # Met the age limit already
                reaction = sent_emoji
                del self.config.blocked[str(message.author.id)]
                await self.config.update()
            else:
                end_time = re.search(r"%(.+?)%$", reason)
                if end_time is not None:
                    after = (
                        datetime.fromisoformat(end_time.group(1)) - now
                    ).total_seconds()
                    if after <= 0:
                        # No longer blocked
                        reaction = sent_emoji
                        del self.config.blocked[str(message.author.id)]
                        await self.config.update()
        else:
            reaction = sent_emoji

        if reaction != "disable":
            try:
                await message.add_reaction(reaction)
            except (discord.HTTPException, discord.InvalidArgument):
                pass

        if str(message.author.id) not in self.blocked_users:
            thread = await self.threads.find_or_create(message.author)
            await thread.send(message)

    async def get_context(self, message, *, cls=commands.Context):
        """
        Returns the invocation context from the message.
        Supports getting the prefix from database as well as command aliases.
        """

        view = StringView(message.content)
        ctx = cls(prefix=None, view=view, bot=self, message=message)

        if self._skip_check(message.author.id, self.user.id):
            return ctx

        ctx.thread = await self.threads.find(channel=ctx.channel)

        prefixes = await self.get_prefix()

        invoked_prefix = discord.utils.find(view.skip_string, prefixes)
        if invoked_prefix is None:
            return ctx

        invoker = view.get_word().lower()

        # Check if there is any aliases being called.
        alias = self.config.get("aliases", {}).get(invoker)
        if alias is not None:
            ctx._alias_invoked = True
            len_ = len(f"{invoked_prefix}{invoker}")
            view = StringView(f"{alias}{ctx.message.content[len_:]}")
            ctx.view = view
            invoker = view.get_word()

        ctx.invoked_with = invoker
        ctx.prefix = self.prefix  # Sane prefix (No mentions)
        ctx.command = self.all_commands.get(invoker)

        return ctx

    async def update_perms(
        self, name: typing.Union[PermissionLevel, str], value: int, add: bool = True
    ) -> None:
        if isinstance(name, PermissionLevel):
            permissions = self.config.level_permissions
            name = name.name
        else:
            permissions = self.config.command_permissions
        if name not in permissions:
            if add:
                permissions[name] = [value]
        else:
            if add:
                if value not in permissions[name]:
                    permissions[name].append(value)
            else:
                if value in permissions[name]:
                    permissions[name].remove(value)
        logger.info(info(f"Updating permissions for {name}, {value} (add={add})."))
        await self.config.update()

    async def on_message(self, message):
        if message.type == discord.MessageType.pins_add and message.author == self.user:
            await message.delete()

        if message.author.bot:
            return

        if isinstance(message.channel, discord.DMChannel):
            return await self.process_modmail(message)

        prefix = self.prefix

        if message.content.startswith(prefix):
            cmd = message.content[len(prefix) :].strip()
            if cmd in self.snippets:
                thread = await self.threads.find(channel=message.channel)
                snippet = self.snippets[cmd]
                if thread:
                    snippet = snippet.format(recipient=thread.recipient)
                message.content = f"{prefix}reply {snippet}"

        ctx = await self.get_context(message)
        if ctx.command:
            return await self.invoke(ctx)

        thread = await self.threads.find(channel=ctx.channel)
        if thread is not None:
            if self.config.get("reply_without_command"):
                await thread.reply(message)
            else:
                await self.api.append_log(message, type_="internal")
        elif ctx.invoked_with:
            exc = commands.CommandNotFound(
                'Command "{}" is not found'.format(ctx.invoked_with)
            )
            self.dispatch("command_error", ctx, exc)

    async def on_typing(self, channel, user, _):
        if user.bot:
            return
        if isinstance(channel, discord.DMChannel):
            if not self.config.get("user_typing"):
                return
            thread = await self.threads.find(recipient=user)
            if thread:
                await thread.channel.trigger_typing()
        else:
            if not self.config.get("mod_typing"):
                return
            thread = await self.threads.find(channel=channel)
            if thread and thread.recipient:
                await thread.recipient.trigger_typing()

    async def on_raw_reaction_add(self, payload):

        user = self.get_user(payload.user_id)

        if user.bot:
            return

        channel = self.get_channel(payload.channel_id)

        if not channel:  # dm channel not in internal cache
            _thread = await self.threads.find(recipient=user)
            if not _thread:
                return
            channel = await _thread.recipient.create_dm()

        message = await channel.fetch_message(payload.message_id)
        reaction = payload.emoji

        close_emoji = await self.convert_emoji(self.config.get("close_emoji", "🔒"))

        if isinstance(channel, discord.DMChannel) and str(reaction) == str(
            close_emoji
        ):  # closing thread
            thread = await self.threads.find(recipient=user)
            ts = message.embeds[0].timestamp if message.embeds else None
            if thread and ts == thread.channel.created_at:
                # the reacted message is the corresponding thread creation embed
                if not self.config.get("disable_recipient_thread_close"):
                    await thread.close(closer=user)
        elif not isinstance(channel, discord.DMChannel):
            if not message.embeds:
                return
            message_id = str(message.embeds[0].author.url).split("/")[-1]
            if message_id.isdigit():
                thread = await self.threads.find(channel=message.channel)
                channel = thread.recipient.dm_channel
                if not channel:
                    channel = await thread.recipient.create_dm()
                async for msg in channel.history():
                    if msg.id == int(message_id):
                        await msg.add_reaction(reaction)

    async def on_guild_channel_delete(self, channel):
        if channel.guild != self.modmail_guild:
            return

        audit_logs = self.modmail_guild.audit_logs()
        entry = await audit_logs.find(lambda e: e.target.id == channel.id)
        mod = entry.user

        if mod == self.user:
            return

        if not isinstance(channel, discord.TextChannel):
            if int(self.config.get("main_category_id")) == channel.id:
                await self.config.update({"main_category_id": None})
            return

        if int(self.config.get("log_channel_id")) == channel.id:
            await self.config.update({"log_channel_id": None})
            return

        thread = await self.threads.find(channel=channel)
        if not thread:
            return

        await thread.close(closer=mod, silent=True, delete_channel=False)

    async def on_member_remove(self, member):
        thread = await self.threads.find(recipient=member)
        if thread:
            embed = discord.Embed(
                description="The recipient has left the server.",
                color=discord.Color.red(),
            )
            await thread.channel.send(embed=embed)

    async def on_member_join(self, member):
        thread = await self.threads.find(recipient=member)
        if thread:
            embed = discord.Embed(
                description="The recipient has joined the server.", color=self.mod_color
            )
            await thread.channel.send(embed=embed)

    async def on_message_delete(self, message):
        """Support for deleting linked messages"""
        if message.embeds and not isinstance(message.channel, discord.DMChannel):
            message_id = str(message.embeds[0].author.url).split("/")[-1]
            if message_id.isdigit():
                thread = await self.threads.find(channel=message.channel)

                channel = thread.recipient.dm_channel

                async for msg in channel.history():
                    if msg.embeds and msg.embeds[0].author:
                        url = str(msg.embeds[0].author.url)
                        if message_id == url.split("/")[-1]:
                            return await msg.delete()

    async def on_bulk_message_delete(self, messages):
        await discord.utils.async_all(self.on_message_delete(msg) for msg in messages)

    async def on_message_edit(self, before, after):
        if before.author.bot:
            return
        if isinstance(before.channel, discord.DMChannel):
            thread = await self.threads.find(recipient=before.author)
            async for msg in thread.channel.history():
                if msg.embeds:
                    embed = msg.embeds[0]
                    matches = str(embed.author.url).split("/")
                    if matches and matches[-1] == str(before.id):
                        embed.description = after.content
                        await msg.edit(embed=embed)
                        await self.api.edit_message(str(after.id), after.content)
                        break

    async def on_error(self, event_method, *args, **kwargs):
        logger.error(error("Ignoring exception in {}".format(event_method)))
        logger.error(error("Unexpected exception:"), exc_info=sys.exc_info())

    async def on_command_error(self, context, exception):
        if isinstance(exception, commands.BadUnionArgument):
            msg = "Could not find the specified " + human_join(
                [c.__name__ for c in exception.converters]
            )
            await context.trigger_typing()
            await context.send(
                embed=discord.Embed(color=discord.Color.red(), description=msg)
            )

        elif isinstance(exception, commands.BadArgument):
            await context.trigger_typing()
            await context.send(
                embed=discord.Embed(
                    color=discord.Color.red(), description=str(exception)
                )
            )
        elif isinstance(exception, commands.CommandNotFound):
            logger.warning(error("CommandNotFound: " + str(exception)))
        elif isinstance(exception, commands.MissingRequiredArgument):
            await context.send_help(context.command)
        elif isinstance(exception, commands.CheckFailure):
            for check in context.command.checks:
                if not await check(context) and hasattr(check, "fail_msg"):
                    await context.send(
                        embed=discord.Embed(
                            color=discord.Color.red(), description=check.fail_msg
                        )
                    )
            logger.warning(error("CheckFailure: " + str(exception)))
        else:
            logger.error(error("Unexpected exception:"), exc_info=exception)

    @staticmethod
    def overwrites(ctx: commands.Context) -> dict:
        """Permission overwrites for the guild."""
        overwrites = {
            ctx.guild.default_role: discord.PermissionOverwrite(read_messages=False),
            ctx.guild.me: discord.PermissionOverwrite(read_messages=True),
        }

        for role in ctx.guild.roles:
            if role.permissions.administrator:
                overwrites[role] = discord.PermissionOverwrite(read_messages=True)
        return overwrites

    async def validate_database_connection(self):
        try:
            await self.db.command("buildinfo")
        except Exception as exc:
            logger.critical(
                error("Something went wrong " "while connecting to the database.")
            )
            message = f"{type(exc).__name__}: {str(exc)}"
            logger.critical(error(message))

            if "ServerSelectionTimeoutError" in message:
                logger.critical(
                    error(
                        "This may have been caused by not whitelisting "
                        "IPs correctly. Make sure to whitelist all "
                        "IPs (0.0.0.0/0) https://i.imgur.com/mILuQ5U.png"
                    )
                )

            if "OperationFailure" in message:
                logger.critical(
                    error(
                        "This is due to having invalid credentials in your MONGO_URI."
                    )
                )
                logger.critical(
                    error(
                        "Recheck the username/password and make sure to url encode them. "
                        "https://www.urlencoder.io/"
                    )
                )

            return await self.logout()
        else:
            logger.info(info("Successfully connected to the database."))

    async def autoupdate_loop(self):
        await self.wait_until_ready()

        if self.config.get("disable_autoupdates"):
            logger.warning(info("Autoupdates disabled."))
            logger.info(LINE)
            return

        if not self.config.get("github_access_token"):
            logger.warning(info("GitHub access token not found."))
            logger.warning(info("Autoupdates disabled."))
            logger.info(LINE)
            return

        logger.info(info("Autoupdate loop started."))

        while not self.is_closed():
            changelog = await Changelog.from_url(self)
            latest = changelog.latest_version

            if parse_version(self.version) < parse_version(latest.version):
                data = await self.api.update_repository()

                embed = discord.Embed(color=discord.Color.green())

                commit_data = data["data"]
                user = data["user"]
                embed.set_author(
                    name=user["username"] + " - Updating Bot",
                    icon_url=user["avatar_url"],
                    url=user["url"],
                )

                embed.set_footer(
                    text=f"Updating Modmail v{self.version} " f"-> v{latest.version}"
                )

                embed.description = latest.description
                for name, value in latest.fields.items():
                    embed.add_field(name=name, value=value)

                if commit_data:
                    message = commit_data["commit"]["message"]
                    html_url = commit_data["html_url"]
                    short_sha = commit_data["sha"][:6]
                    embed.add_field(
                        name="Merge Commit",
                        value=f"[`{short_sha}`]({html_url}) "
                        f"{message} - {user['username']}",
                    )
                    logger.info(info("Bot has been updated."))
                    channel = self.log_channel
                    await channel.send(embed=embed)

            await asyncio.sleep(3600)

    async def metadata_loop(self):
        await self.wait_until_ready()
        owner = (await self.application_info()).owner

        while not self.is_closed():
            data = {
                "owner_name": str(owner),
                "owner_id": owner.id,
                "bot_id": self.user.id,
                "bot_name": str(self.user),
                "avatar_url": str(self.user.avatar_url),
                "guild_id": self.guild_id,
                "guild_name": self.guild.name,
                "member_count": len(self.guild.members),
                "uptime": (datetime.utcnow() - self.start_time).total_seconds(),
                "latency": f"{self.ws.latency * 1000:.4f}",
                "version": self.version,
                "selfhosted": True,
                "last_updated": str(datetime.utcnow()),
            }

            async with self.session.post("https://api.modmail.tk/metadata", json=data):
                logger.debug(info("Uploading metadata to Modmail server."))

            await asyncio.sleep(3600)


if __name__ == "__main__":
    if os.name != "nt":
        import uvloop

        uvloop.install()

    bot = ModmailBot()
    bot.run()<|MERGE_RESOLUTION|>--- conflicted
+++ resolved
@@ -22,11 +22,7 @@
 SOFTWARE.
 """
 
-<<<<<<< HEAD
-__version__ = "2.21.0"
-=======
 __version__ = "2.22.0"
->>>>>>> 30e3e342
 
 import asyncio
 import logging
