<<<<<<< HEAD
__version__ = "4.2.1"
=======
__version__ = "4.2.0"
>>>>>>> 829a3642


import asyncio
import copy
import hashlib
import os
import re
import string
import struct
import sys
import platform
import typing
from datetime import datetime, timezone
from subprocess import PIPE
from types import SimpleNamespace

import discord
import isodate
from aiohttp import ClientSession, ClientResponseError
from discord.ext import commands, tasks
from discord.ext.commands.view import StringView
from emoji import is_emoji
from packaging.version import Version


try:
    # noinspection PyUnresolvedReferences
    from colorama import init

    init()
except ImportError:
    pass

from core import checks
from core.changelog import Changelog
from core.clients import ApiClient, MongoDBClient, PluginDatabaseClient
from core.config import ConfigManager
from core.models import (
    DMDisabled,
    HostingMethod,
    InvalidConfigError,
    PermissionLevel,
    SafeFormatter,
    configure_logging,
    getLogger,
)
from core.thread import ThreadManager
from core.time import human_timedelta
from core.utils import (
    extract_block_timestamp,
    normalize_alias,
    parse_alias,
    truncate,
    tryint,
    human_join,
    extract_forwarded_content,
)

logger = getLogger(__name__)

temp_dir = os.path.join(os.path.dirname(os.path.abspath(__file__)), "temp")
if not os.path.exists(temp_dir):
    os.mkdir(temp_dir)

if sys.platform == "win32":
    try:
        asyncio.set_event_loop_policy(asyncio.WindowsProactorEventLoopPolicy())
    except AttributeError:
        logger.error("Failed to use WindowsProactorEventLoopPolicy.", exc_info=True)


class ModmailBot(commands.Bot):
    def __init__(self):
        self.config = ConfigManager(self)
        self.config.populate_cache()

        intents = discord.Intents.all()
        if not self.config["enable_presence_intent"]:
            intents.presences = False

        super().__init__(command_prefix=None, intents=intents)  # implemented in `get_prefix`
        self.session = None
        self._api = None
        self.formatter = SafeFormatter()
        self.loaded_cogs = [
            "cogs.modmail",
            "cogs.plugins",
            "cogs.utility",
            "cogs.threadmenu",
        ]
        self._connected = None
        self.start_time = discord.utils.utcnow()
        self._started = False

        self.threads = ThreadManager(self)
        self._message_queues = {}  # User ID -> asyncio.Queue for message ordering

        log_dir = os.path.join(temp_dir, "logs")
        if not os.path.exists(log_dir):
            os.mkdir(log_dir)
        self.log_file_path = os.path.join(log_dir, "modmail.log")
        configure_logging(self)

        self.plugin_db = PluginDatabaseClient(self)  # Deprecated
        self.startup()

    def get_guild_icon(
        self,
        guild: typing.Optional[discord.Guild],
        *,
        size: typing.Optional[int] = None,
    ) -> str:
        if guild is None:
            guild = self.guild
        if guild.icon is None:
            return "https://cdn.discordapp.com/embed/avatars/0.png"
        if size is None:
            return guild.icon.url
        return guild.icon.with_size(size).url

    def _resolve_snippet(self, name: str) -> typing.Optional[str]:
        """
        Get actual snippet names from direct aliases to snippets.

        If the provided name is a snippet, it's returned unchanged.
        If there is an alias by this name, it is parsed to see if it
        refers only to a snippet, in which case that snippet name is
        returned.

        If no snippets were found, None is returned.
        """
        if name in self.snippets:
            return name

        try:
            (command,) = parse_alias(self.aliases[name])
        except (KeyError, ValueError):
            # There is either no alias by this name present or the
            # alias has multiple steps.
            pass
        else:
            if command in self.snippets:
                return command

    @property
    def uptime(self) -> str:
        now = discord.utils.utcnow()
        delta = now - self.start_time
        hours, remainder = divmod(int(delta.total_seconds()), 3600)
        minutes, seconds = divmod(remainder, 60)
        days, hours = divmod(hours, 24)

        fmt = "{h}h {m}m {s}s"
        if days:
            fmt = "{d}d " + fmt

        return self.formatter.format(fmt, d=days, h=hours, m=minutes, s=seconds)

    @property
    def hosting_method(self) -> HostingMethod:
        # use enums
        if ".heroku" in os.environ.get("PYTHONHOME", ""):
            return HostingMethod.HEROKU

        if os.environ.get("pm_id"):
            return HostingMethod.PM2

        if os.environ.get("INVOCATION_ID"):
            return HostingMethod.SYSTEMD

        if os.environ.get("USING_DOCKER"):
            return HostingMethod.DOCKER

        if os.environ.get("TERM"):
            return HostingMethod.SCREEN

        return HostingMethod.OTHER

    def startup(self):
        logger.line()
        logger.info("┌┬┐┌─┐┌┬┐┌┬┐┌─┐┬┬")
        logger.info("││││ │ │││││├─┤││")
        logger.info("┴ ┴└─┘─┴┘┴ ┴┴ ┴┴┴─┘")
        logger.info("v%s", __version__)
        logger.info("Authors: kyb3r, fourjr, Taaku18")
        logger.line()
        logger.info("discord.py: v%s", discord.__version__)
        logger.line()

    async def load_extensions(self):
        for cog in self.loaded_cogs:
            if cog in self.extensions:
                continue
            logger.debug("Loading %s.", cog)
            try:
                await self.load_extension(cog)
                logger.debug("Successfully loaded %s.", cog)
            except Exception:
                logger.exception("Failed to load %s.", cog)
        logger.line("debug")

    @property
    def version(self):
        return Version(__version__)

    @property
    def api(self) -> ApiClient:
        if self._api is None:
            if self.config["database_type"].lower() == "mongodb":
                self._api = MongoDBClient(self)
            else:
                logger.critical("Invalid database type.")
                raise RuntimeError
        return self._api

    @property
    def db(self):
        # deprecated
        return self.api.db

    async def get_prefix(self, message=None):
        return [self.prefix, f"<@{self.user.id}> ", f"<@!{self.user.id}> "]

    def run(self):
        async def runner():
            async with self:
                self._connected = asyncio.Event()
                self.session = ClientSession(loop=self.loop)

                if self.config["enable_presence_intent"]:
                    logger.info("Starting bot with presence intent.")
                else:
                    logger.info("Starting bot without presence intent.")

                try:
                    await self.start(self.token)
                except discord.PrivilegedIntentsRequired:
                    logger.critical(
                        "Privileged intents are not explicitly granted in the discord developers dashboard."
                    )
                except discord.LoginFailure:
                    logger.critical("Invalid token")
                except Exception:
                    logger.critical("Fatal exception", exc_info=True)
                finally:
                    if self.session:
                        await self.session.close()
                    if not self.is_closed():
                        await self.close()

        async def _cancel_tasks():
            async with self:
                task_retriever = asyncio.all_tasks
                loop = self.loop
                tasks = {t for t in task_retriever() if not t.done() and t.get_coro() != cancel_tasks_coro}

                if not tasks:
                    return

                logger.info("Cleaning up after %d tasks.", len(tasks))
                for task in tasks:
                    task.cancel()

                await asyncio.gather(*tasks, return_exceptions=True)
                logger.info("All tasks finished cancelling.")

                for task in tasks:
                    try:
                        if task.exception() is not None:
                            loop.call_exception_handler(
                                {
                                    "message": "Unhandled exception during Client.run shutdown.",
                                    "exception": task.exception(),
                                    "task": task,
                                }
                            )
                    except (asyncio.InvalidStateError, asyncio.CancelledError):
                        pass

        try:
            asyncio.run(runner(), debug=bool(os.getenv("DEBUG_ASYNCIO")))
        except (KeyboardInterrupt, SystemExit):
            logger.info("Received signal to terminate bot and event loop.")
        finally:
            logger.info("Cleaning up tasks.")

            try:
                cancel_tasks_coro = _cancel_tasks()
                asyncio.run(cancel_tasks_coro)
            finally:
                logger.info("Closing the event loop.")

    @property
    def bot_owner_ids(self):
        owner_ids = self.config["owners"]
        if owner_ids is not None:
            owner_ids = set(map(int, str(owner_ids).split(",")))
        if self.owner_id is not None:
            owner_ids.add(self.owner_id)
        permissions = self.config["level_permissions"].get(PermissionLevel.OWNER.name, [])
        for perm in permissions:
            owner_ids.add(int(perm))
        return owner_ids

    async def is_owner(self, user: discord.User) -> bool:
        if user.id in self.bot_owner_ids:
            return True
        return await super().is_owner(user)

    @property
    def log_channel(self) -> typing.Optional[discord.TextChannel]:
        channel_id = self.config["log_channel_id"]
        if channel_id is not None:
            try:
                channel = self.get_channel(int(channel_id))
                if channel is not None:
                    return channel
            except ValueError:
                pass
            logger.debug("LOG_CHANNEL_ID was invalid, removed.")
            self.config.remove("log_channel_id")
        if self.main_category is not None:
            try:
                channel = self.main_category.channels[0]
                self.config["log_channel_id"] = channel.id
                logger.warning(
                    "No log channel set, setting #%s to be the log channel.",
                    channel.name,
                )
                return channel
            except IndexError:
                pass
        logger.warning(
            "No log channel set, set one with `%ssetup` or `%sconfig set log_channel_id <id>`.",
            self.prefix,
            self.prefix,
        )
        return None

    @property
    def mention_channel(self):
        channel_id = self.config["mention_channel_id"]
        if channel_id is not None:
            try:
                channel = self.get_channel(int(channel_id))
                if channel is not None:
                    return channel
            except ValueError:
                pass
            logger.debug("MENTION_CHANNEL_ID was invalid, removed.")
            self.config.remove("mention_channel_id")

        return self.log_channel

    @property
    def update_channel(self):
        channel_id = self.config["update_channel_id"]
        if channel_id is not None:
            try:
                channel = self.get_channel(int(channel_id))
                if channel is not None:
                    return channel
            except ValueError:
                pass
            logger.debug("UPDATE_CHANNEL_ID was invalid, removed.")
            self.config.remove("update_channel_id")

        return self.log_channel

    async def wait_for_connected(self) -> None:
        await self.wait_until_ready()
        await self._connected.wait()
        await self.config.wait_until_ready()

    @property
    def snippets(self) -> typing.Dict[str, str]:
        return self.config["snippets"]

    @property
    def aliases(self) -> typing.Dict[str, str]:
        return self.config["aliases"]

    @property
    def auto_triggers(self) -> typing.Dict[str, str]:
        return self.config["auto_triggers"]

    @property
    def token(self) -> str:
        token = self.config["token"]
        if token is None:
            logger.critical("TOKEN must be set, set this as bot token found on the Discord Developer Portal.")
            sys.exit(0)
        return token

    @property
    def guild_id(self) -> typing.Optional[int]:
        guild_id = self.config["guild_id"]
        if guild_id is not None:
            try:
                return int(str(guild_id))
            except ValueError:
                self.config.remove("guild_id")
                logger.critical("Invalid GUILD_ID set.")
        else:
            logger.debug("No GUILD_ID set.")
        return None

    @property
    def guild(self) -> typing.Optional[discord.Guild]:
        """
        The guild that the bot is serving
        (the server where users message it from)
        """
        return discord.utils.get(self.guilds, id=self.guild_id)

    @property
    def modmail_guild(self) -> typing.Optional[discord.Guild]:
        """
        The guild that the bot is operating in
        (where the bot is creating threads)
        """
        modmail_guild_id = self.config["modmail_guild_id"]
        if modmail_guild_id is None:
            return self.guild
        try:
            guild = discord.utils.get(self.guilds, id=int(modmail_guild_id))
            if guild is not None:
                return guild
        except ValueError:
            pass
        self.config.remove("modmail_guild_id")
        logger.critical("Invalid MODMAIL_GUILD_ID set.")
        return self.guild

    @property
    def using_multiple_server_setup(self) -> bool:
        return self.modmail_guild != self.guild

    @property
    def main_category(self) -> typing.Optional[discord.CategoryChannel]:
        if self.modmail_guild is not None:
            category_id = self.config["main_category_id"]
            if category_id is not None:
                try:
                    cat = discord.utils.get(self.modmail_guild.categories, id=int(category_id))
                    if cat is not None:
                        return cat
                except ValueError:
                    pass
                self.config.remove("main_category_id")
                logger.debug("MAIN_CATEGORY_ID was invalid, removed.")
            cat = discord.utils.get(self.modmail_guild.categories, name="Modmail")
            if cat is not None:
                self.config["main_category_id"] = cat.id
                logger.debug(
                    'No main category set explicitly, setting category "Modmail" as the main category.'
                )
                return cat
        return None

    @property
    def blocked_users(self) -> typing.Dict[str, str]:
        return self.config["blocked"]

    @property
    def blocked_roles(self) -> typing.Dict[str, str]:
        return self.config["blocked_roles"]

    @property
    def blocked_whitelisted_users(self) -> typing.List[str]:
        return self.config["blocked_whitelist"]

    @property
    def prefix(self) -> str:
        return str(self.config["prefix"])

    @property
    def mod_color(self) -> int:
        return self.config.get("mod_color")

    @property
    def recipient_color(self) -> int:
        return self.config.get("recipient_color")

    @property
    def main_color(self) -> int:
        return self.config.get("main_color")

    @property
    def error_color(self) -> int:
        return self.config.get("error_color")

    def command_perm(self, command_name: str) -> PermissionLevel:
        level = self.config["override_command_level"].get(command_name)
        if level is not None:
            try:
                return PermissionLevel[level.upper()]
            except KeyError:
                logger.warning("Invalid override_command_level for command %s.", command_name)
                self.config["override_command_level"].pop(command_name)

        command = self.get_command(command_name)
        if command is None:
            logger.debug("Command %s not found.", command_name)
            return PermissionLevel.INVALID
        level = next(
            (check.permission_level for check in command.checks if hasattr(check, "permission_level")),
            None,
        )
        if level is None:
            logger.debug("Command %s does not have a permission level.", command_name)
            return PermissionLevel.INVALID
        return level

    async def on_connect(self):
        try:
            await self.api.validate_database_connection()
        except Exception:
            logger.debug("Logging out due to failed database connection.")
            return await self.close()

        logger.debug("Connected to gateway.")
        await self.config.refresh()
        await self.api.setup_indexes()
        await self.load_extensions()
        self._connected.set()

    async def on_ready(self):
        """Bot startup, sets uptime."""

        # Wait until config cache is populated with stuff from db and on_connect ran
        await self.wait_for_connected()

        if self.guild is None:
            logger.error("Logging out due to invalid GUILD_ID.")
            return await self.close()

        if self._started:
            # Bot has started before
            logger.line()
            logger.warning("Bot restarted due to internal discord reloading.")
            logger.line()
            return

        logger.line()
        logger.debug("Client ready.")
        logger.info("Logged in as: %s", self.user)
        logger.info("Bot ID: %s", self.user.id)
        owners = ", ".join(
            getattr(self.get_user(owner_id), "name", str(owner_id)) for owner_id in self.bot_owner_ids
        )
        logger.info("Owners: %s", owners)
        logger.info("Prefix: %s", self.prefix)
        logger.info("Guild Name: %s", self.guild.name)
        logger.info("Guild ID: %s", self.guild.id)
        if self.using_multiple_server_setup:
            logger.info("Receiving guild ID: %s", self.modmail_guild.id)
        logger.line()

        if "dev" in __version__:
            logger.warning(
                "You are running a developmental version. This should not be used in production. (v%s)",
                __version__,
            )
            logger.line()

        await self.threads.populate_cache()

        # closures
        closures = self.config["closures"]
        logger.info("There are %d thread(s) pending to be closed.", len(closures))
        logger.line()

        for recipient_id, items in tuple(closures.items()):
            after = (
                datetime.fromisoformat(items["time"]).astimezone(timezone.utc) - discord.utils.utcnow()
            ).total_seconds()
            if after <= 0:
                logger.debug("Closing thread for recipient %s.", recipient_id)
                after = 0
            else:
                logger.debug(
                    "Thread for recipient %s will be closed after %s seconds.",
                    recipient_id,
                    after,
                )

            thread = await self.threads.find(recipient_id=int(recipient_id))

            if not thread:
                # If the channel is deleted
                logger.debug("Failed to close thread for recipient %s.", recipient_id)
                self.config["closures"].pop(recipient_id)
                await self.config.update()
                continue

            await thread.close(
                closer=await self.get_or_fetch_user(items["closer_id"]),
                after=after,
                silent=items["silent"],
                delete_channel=items["delete_channel"],
                message=items["message"],
                auto_close=items.get("auto_close", False),
            )

        for log in await self.api.get_open_logs():
            if log.get("channel_id") is None or self.get_channel(int(log["channel_id"])) is None:
                logger.debug("Unable to resolve thread with channel %s.", log["channel_id"])
                log_data = await self.api.post_log(
                    log["channel_id"],
                    {
                        "open": False,
                        "title": None,
                        "closed_at": str(discord.utils.utcnow()),
                        "close_message": "Channel has been deleted, no closer found.",
                        "closer": {
                            "id": str(self.user.id),
                            "name": self.user.name,
                            "discriminator": self.user.discriminator,
                            "avatar_url": self.user.display_avatar.url,
                            "mod": True,
                        },
                    },
                )
                if log_data:
                    logger.debug("Successfully closed thread with channel %s.", log["channel_id"])
                else:
                    logger.debug(
                        "Failed to close thread with channel %s, skipping.",
                        log["channel_id"],
                    )

        other_guilds = [guild for guild in self.guilds if guild not in {self.guild, self.modmail_guild}]
        if any(other_guilds):
            logger.warning(
                "The bot is in more servers other than the main and staff server. "
                "This may cause data compromise (%s).",
                ", ".join(str(guild.name) for guild in other_guilds),
            )
            logger.warning("If the external servers are valid, you may ignore this message.")

        self.post_metadata.start()
        self.autoupdate.start()
        self.log_expiry.start()
        self._started = True

    async def convert_emoji(self, name: str) -> str:
        ctx = SimpleNamespace(bot=self, guild=self.modmail_guild)
        converter = commands.EmojiConverter()

        if not is_emoji(name):
            try:
                name = await converter.convert(ctx, name.strip(":"))
            except commands.BadArgument as e:
                logger.warning("%s is not a valid emoji: %s", name, e)
                raise
        return name

    async def get_or_fetch_user(self, id: int) -> discord.User:
        """
        Retrieve a User based on their ID.

        This tries getting the user from the cache and falls back to making
        an API call if they're not found in the cache.
        """
        return self.get_user(id) or await self.fetch_user(id)

    @staticmethod
    async def get_or_fetch_member(guild: discord.Guild, member_id: int) -> typing.Optional[discord.Member]:
        """
        Attempt to get a member from cache; on failure fetch from the API.

        Returns:
            The :obj:`discord.Member` or :obj:`None` to indicate the member could not be found.
        """
        return guild.get_member(member_id) or await guild.fetch_member(member_id)

    async def retrieve_emoji(self) -> typing.Tuple[str, str]:
        sent_emoji = self.config["sent_emoji"]
        blocked_emoji = self.config["blocked_emoji"]

        if sent_emoji != "disable":
            try:
                sent_emoji = await self.convert_emoji(sent_emoji)
            except commands.BadArgument:
                logger.warning("Removed sent emoji (%s).", sent_emoji)
                sent_emoji = self.config.remove("sent_emoji")
                await self.config.update()

        if blocked_emoji != "disable":
            try:
                blocked_emoji = await self.convert_emoji(blocked_emoji)
            except commands.BadArgument:
                logger.warning("Removed blocked emoji (%s).", blocked_emoji)
                blocked_emoji = self.config.remove("blocked_emoji")
                await self.config.update()

        return sent_emoji, blocked_emoji

    def check_account_age(self, author: discord.Member) -> bool:
        account_age = self.config.get("account_age")
        now = discord.utils.utcnow()

        try:
            min_account_age = author.created_at + account_age
        except ValueError:
            logger.warning("Error with 'account_age'.", exc_info=True)
            min_account_age = author.created_at + self.config.remove("account_age")

        if min_account_age > now:
            # User account has not reached the required time
            delta = human_timedelta(min_account_age)
            logger.debug("Blocked due to account age, user %s.", author.name)

            if str(author.id) not in self.blocked_users:
                new_reason = f"System Message: New Account. User can try again {delta}."
                self.blocked_users[str(author.id)] = new_reason

            return False
        return True

    def check_guild_age(self, author: discord.Member) -> bool:
        guild_age = self.config.get("guild_age")
        now = discord.utils.utcnow()

        if not hasattr(author, "joined_at"):
            logger.warning("Not in guild, cannot verify guild_age, %s.", author.name)
            return True

        try:
            min_guild_age = author.joined_at + guild_age
        except ValueError:
            logger.warning("Error with 'guild_age'.", exc_info=True)
            min_guild_age = author.joined_at + self.config.remove("guild_age")

        if min_guild_age > now:
            # User has not stayed in the guild for long enough
            delta = human_timedelta(min_guild_age)
            logger.debug("Blocked due to guild age, user %s.", author.name)

            if str(author.id) not in self.blocked_users:
                new_reason = f"System Message: Recently Joined. User can try again {delta}."
                self.blocked_users[str(author.id)] = new_reason

            return False
        return True

    def check_manual_blocked_roles(self, author: discord.Member) -> bool:
        if isinstance(author, discord.Member):
            for r in author.roles:
                if str(r.id) in self.blocked_roles:
                    blocked_reason = self.blocked_roles.get(str(r.id)) or ""

                    try:
                        end_time, after = extract_block_timestamp(blocked_reason, author.id)
                    except ValueError:
                        return False

                    if end_time is not None:
                        if after <= 0:
                            # No longer blocked
                            self.blocked_roles.pop(str(r.id))
                            logger.debug("No longer blocked, role %s.", r.name)
                            return True
                    logger.debug("User blocked, role %s.", r.name)
                    return False

        return True

    def check_manual_blocked(self, author: discord.Member) -> bool:
        if str(author.id) not in self.blocked_users:
            return True

        blocked_reason = self.blocked_users.get(str(author.id)) or ""

        if blocked_reason.startswith("System Message:"):
            # Met the limits already, otherwise it would've been caught by the previous checks
            logger.debug("No longer internally blocked, user %s.", author.name)
            self.blocked_users.pop(str(author.id))
            return True

        try:
            end_time, after = extract_block_timestamp(blocked_reason, author.id)
        except ValueError:
            return False

        if end_time is not None:
            if after <= 0:
                # No longer blocked
                self.blocked_users.pop(str(author.id))
                logger.debug("No longer blocked, user %s.", author.name)
                return True
        logger.debug("User blocked, user %s.", author.name)
        return False

    async def _process_blocked(self, message):
        _, blocked_emoji = await self.retrieve_emoji()
        if await self.is_blocked(message.author, channel=message.channel, send_message=True):
            await self.add_reaction(message, blocked_emoji)
            return True
        return False

    async def is_blocked(
        self,
        author: discord.User,
        *,
        channel: discord.TextChannel = None,
        send_message: bool = False,
    ) -> bool:
        member = self.guild.get_member(author.id)
        if member is None:
            # try to find in other guilds
            for g in self.guilds:
                member = g.get_member(author.id)
                if member:
                    break

            if member is None:
                logger.debug("User not in guild, %s.", author.id)

        if member is not None:
            author = member

        if str(author.id) in self.blocked_whitelisted_users:
            if str(author.id) in self.blocked_users:
                self.blocked_users.pop(str(author.id))
                await self.config.update()
            return False

        blocked_reason = self.blocked_users.get(str(author.id)) or ""

        if not self.check_account_age(author) or not self.check_guild_age(author):
            new_reason = self.blocked_users.get(str(author.id))
            if new_reason != blocked_reason:
                if send_message:
                    await channel.send(
                        embed=discord.Embed(
                            title="Message not sent!",
                            description=new_reason,
                            color=self.error_color,
                        )
                    )
            return True

        if not self.check_manual_blocked(author):
            return True

        if not self.check_manual_blocked_roles(author):
            return True

        await self.config.update()
        return False

    async def get_thread_cooldown(self, author: discord.Member):
        thread_cooldown = self.config.get("thread_cooldown")
        now = discord.utils.utcnow()

        if thread_cooldown == isodate.Duration():
            return

        last_log = await self.api.get_latest_user_logs(author.id)

        if last_log is None:
            logger.debug("Last thread wasn't found, %s.", author.name)
            return

        last_log_closed_at = last_log.get("closed_at")

        if not last_log_closed_at:
            logger.debug("Last thread was not closed, %s.", author.name)
            return

        try:
            cooldown = datetime.fromisoformat(last_log_closed_at).astimezone(timezone.utc) + thread_cooldown
        except ValueError:
            logger.warning("Error with 'thread_cooldown'.", exc_info=True)
            cooldown = datetime.fromisoformat(last_log_closed_at).astimezone(
                timezone.utc
            ) + self.config.remove("thread_cooldown")

        if cooldown > now:
            # User messaged before thread cooldown ended
            delta = human_timedelta(cooldown)
            logger.debug("Blocked due to thread cooldown, user %s.", author.name)
            return delta
        return

    @staticmethod
    async def add_reaction(
        msg,
        reaction: typing.Union[discord.Emoji, discord.Reaction, discord.PartialEmoji, str],
    ) -> bool:
        if reaction != "disable":
            try:
                await msg.add_reaction(reaction)
            except (discord.HTTPException, TypeError) as e:
                logger.warning("Failed to add reaction %s: %s.", reaction, e)
                return False
        return True

    async def _queue_dm_message(self, message: discord.Message) -> None:
        """Queue DM messages to ensure they're processed in order per user."""
        user_id = message.author.id

        if user_id not in self._message_queues:
            self._message_queues[user_id] = asyncio.Queue()
            # Start processing task for this user
            self.loop.create_task(self._process_user_messages(user_id))

        await self._message_queues[user_id].put(message)

    async def _process_user_messages(self, user_id: int) -> None:
        """Process messages for a specific user in order."""
        queue = self._message_queues[user_id]

        while True:
            try:
                # Wait for a message with timeout to clean up inactive queues
                message = await asyncio.wait_for(queue.get(), timeout=300)  # 5 minutes
                await self.process_dm_modmail(message)
                queue.task_done()
            except asyncio.TimeoutError:
                # Clean up inactive queue
                if queue.empty():
                    self._message_queues.pop(user_id, None)
                    break
            except Exception as e:
                logger.error(f"Error processing message for user {user_id}: {e}", exc_info=True)
                queue.task_done()

    async def process_dm_modmail(self, message: discord.Message) -> None:
        """Processes messages sent to the bot."""
        blocked = await self._process_blocked(message)
        if blocked:
            return
        sent_emoji, blocked_emoji = await self.retrieve_emoji()

        # Handle forwarded messages (Discord forwards)
        # See: https://discord.com/developers/docs/resources/message#message-reference-content-attribution-forwards
        # 1. Multi-forward (message_snapshots)
        if hasattr(message, "flags") and getattr(message.flags, "has_snapshot", False):
            if hasattr(message, "message_snapshots") and message.message_snapshots:
                thread = await self.threads.find(recipient=message.author)
                if thread is None:
                    delta = await self.get_thread_cooldown(message.author)
                    if delta:
                        await message.channel.send(
                            embed=discord.Embed(
                                title=self.config["cooldown_thread_title"],
                                description=self.config["cooldown_thread_response"].format(delta=delta),
                                color=self.error_color,
                            )
                        )
                        return
<<<<<<< HEAD
                    if self.config["dm_disabled"] in (
                        DMDisabled.NEW_THREADS,
                        DMDisabled.ALL_THREADS,
                    ):
=======
                    if self.config["dm_disabled"] in (DMDisabled.NEW_THREADS, DMDisabled.ALL_THREADS):
>>>>>>> 829a3642
                        embed = discord.Embed(
                            title=self.config["disabled_new_thread_title"],
                            color=self.error_color,
                            description=self.config["disabled_new_thread_response"],
                        )
                        embed.set_footer(
                            text=self.config["disabled_new_thread_footer"],
                            icon_url=self.get_guild_icon(guild=message.guild, size=128),
                        )
                        logger.info(
<<<<<<< HEAD
                            "A new thread was blocked from %s due to disabled Modmail.",
                            message.author,
=======
                            "A new thread was blocked from %s due to disabled Modmail.", message.author
>>>>>>> 829a3642
                        )
                        await self.add_reaction(message, blocked_emoji)
                        return await message.channel.send(embed=embed)
                    thread = await self.threads.create(message.author, message=message)
                else:
                    if self.config["dm_disabled"] == DMDisabled.ALL_THREADS:
                        embed = discord.Embed(
                            title=self.config["disabled_current_thread_title"],
                            color=self.error_color,
                            description=self.config["disabled_current_thread_response"],
                        )
                        embed.set_footer(
                            text=self.config["disabled_current_thread_footer"],
                            icon_url=self.get_guild_icon(guild=message.guild, size=128),
                        )
<<<<<<< HEAD
                        logger.info(
                            "A message was blocked from %s due to disabled Modmail.",
                            message.author,
                        )
=======
                        logger.info("A message was blocked from %s due to disabled Modmail.", message.author)
>>>>>>> 829a3642
                        await self.add_reaction(message, blocked_emoji)
                        return await message.channel.send(embed=embed)
                # Extract forwarded content using utility function
                combined_content = extract_forwarded_content(message) or "[Forwarded message with no content]"

                class ForwardedMessage:
                    def __init__(self, original_message, forwarded_content):
                        self.author = original_message.author
                        self.content = forwarded_content
                        self.attachments = []
                        self.stickers = []
                        self.created_at = original_message.created_at
                        self.embeds = []
                        self.id = original_message.id
                        self.flags = original_message.flags
                        self.message_snapshots = original_message.message_snapshots
                        self.type = getattr(original_message, "type", None)

                forwarded_msg = ForwardedMessage(message, combined_content)
                await thread.send(forwarded_msg)
                await self.add_reaction(message, sent_emoji)
                self.dispatch("thread_reply", thread, False, message, False, False)
                return
            else:
                message.content = "[Forwarded message with no content]"
        # 2. Single-message forward (MessageType.forward)
        elif getattr(message, "type", None) == getattr(discord.MessageType, "forward", None):
            # Check for message.reference and its type
            ref = getattr(message, "reference", None)
            if ref and getattr(ref, "type", None) == getattr(discord, "MessageReferenceType", None).forward:
                # Try to fetch the referenced message
                ref_msg = None
                try:
                    if ref.resolved:
                        ref_msg = ref.resolved
                    elif ref.message_id and ref.channel_id:
                        channel = self.get_channel(ref.channel_id) or (
                            await self.fetch_channel(ref.channel_id)
                        )
                        ref_msg = await channel.fetch_message(ref.message_id)
                except Exception:
                    ref_msg = None
                if ref_msg:
                    # Forward the referenced message as if it was sent
                    thread = await self.threads.find(recipient=message.author)
                    if thread is None:
                        delta = await self.get_thread_cooldown(message.author)
                        if delta:
                            await message.channel.send(
                                embed=discord.Embed(
                                    title=self.config["cooldown_thread_title"],
                                    description=self.config["cooldown_thread_response"].format(delta=delta),
                                    color=self.error_color,
                                )
                            )
                            return
<<<<<<< HEAD
                        if self.config["dm_disabled"] in (
                            DMDisabled.NEW_THREADS,
                            DMDisabled.ALL_THREADS,
                        ):
=======
                        if self.config["dm_disabled"] in (DMDisabled.NEW_THREADS, DMDisabled.ALL_THREADS):
>>>>>>> 829a3642
                            embed = discord.Embed(
                                title=self.config["disabled_new_thread_title"],
                                color=self.error_color,
                                description=self.config["disabled_new_thread_response"],
                            )
                            embed.set_footer(
                                text=self.config["disabled_new_thread_footer"],
                                icon_url=self.get_guild_icon(guild=message.guild, size=128),
                            )
                            logger.info(
<<<<<<< HEAD
                                "A new thread was blocked from %s due to disabled Modmail.",
                                message.author,
=======
                                "A new thread was blocked from %s due to disabled Modmail.", message.author
>>>>>>> 829a3642
                            )
                            await self.add_reaction(message, blocked_emoji)
                            return await message.channel.send(embed=embed)
                        thread = await self.threads.create(message.author, message=message)
                    else:
                        if self.config["dm_disabled"] == DMDisabled.ALL_THREADS:
                            embed = discord.Embed(
                                title=self.config["disabled_current_thread_title"],
                                color=self.error_color,
                                description=self.config["disabled_current_thread_response"],
                            )
                            embed.set_footer(
                                text=self.config["disabled_current_thread_footer"],
                                icon_url=self.get_guild_icon(guild=message.guild, size=128),
                            )
                            logger.info(
<<<<<<< HEAD
                                "A message was blocked from %s due to disabled Modmail.",
                                message.author,
=======
                                "A message was blocked from %s due to disabled Modmail.", message.author
>>>>>>> 829a3642
                            )
                            await self.add_reaction(message, blocked_emoji)
                            return await message.channel.send(embed=embed)

                    # Create a forwarded message wrapper to preserve forward info
                    class ForwardedMessage:
                        def __init__(self, original_message, ref_message):
                            self.author = original_message.author
                            # Use the utility function to extract content or fallback to ref message content
                            extracted_content = extract_forwarded_content(original_message)
                            self.content = (
                                extracted_content
                                or ref_message.content
                                or "[Forwarded message with no text content]"
                            )
                            self.attachments = getattr(ref_message, "attachments", [])
                            self.stickers = getattr(ref_message, "stickers", [])
                            self.created_at = original_message.created_at
                            self.embeds = getattr(ref_message, "embeds", [])
                            self.id = original_message.id
                            self.type = getattr(original_message, "type", None)
                            self.reference = original_message.reference

                    forwarded_msg = ForwardedMessage(message, ref_msg)
                    await thread.send(forwarded_msg)
                    await self.add_reaction(message, sent_emoji)
                    self.dispatch("thread_reply", thread, False, message, False, False)
                    return
                else:
                    message.content = "[Forwarded message with no content]"

        if message.type not in [discord.MessageType.default, discord.MessageType.reply]:
            return

        thread = await self.threads.find(recipient=message.author)
        if thread and thread.snoozed:
            await thread.restore_from_snooze()
            self.threads.cache[thread.id] = thread
<<<<<<< HEAD
            # No need to re-fetch the thread - it's already restored and cached properly

        # If the previous thread was closed with delete_channel=True the channel object
        # stored on the thread will now be invalid (deleted). In some rare race cases
        # the thread can still be returned from the cache (or reconstructed) while the
        # channel lookup returns None, causing downstream relay attempts to raise
        # discord.NotFound ("Channel not found when trying to send message."). Treat
        # this situation as "no active thread" so the user's new DM starts a fresh
        # thread instead of silently failing.
        try:
            if (
                thread
                and thread.channel
                and isinstance(thread.channel, discord.TextChannel)
                and self.get_channel(getattr(thread.channel, "id", None)) is None
            ):
                logger.info(
                    "Stale thread detected for %s (channel deleted). Purging cache entry and creating new thread.",
                    message.author,
                )
                # Best-effort removal; ignore if already gone.
                self.threads.cache.pop(thread.id, None)
                thread = None
        except Exception:
            # If any attribute access fails, fall back to treating it as closed.
            self.threads.cache.pop(getattr(thread, "id", None), None)
            thread = None
=======
            # Update the DB with the new channel_id after restoration
            if thread.channel:
                await self.api.logs.update_one(
                    {"recipient.id": str(thread.id)}, {"$set": {"channel_id": str(thread.channel.id)}}
                )
        # Re-fetch the thread object to ensure channel is valid
        thread = await self.threads.find(recipient=message.author)
>>>>>>> 829a3642

        if thread is None:
            delta = await self.get_thread_cooldown(message.author)
            if delta:
                await message.channel.send(
                    embed=discord.Embed(
                        title=self.config["cooldown_thread_title"],
                        description=self.config["cooldown_thread_response"].format(delta=delta),
                        color=self.error_color,
                    )
                )
                return

            if self.config["dm_disabled"] in (
                DMDisabled.NEW_THREADS,
                DMDisabled.ALL_THREADS,
            ):
                embed = discord.Embed(
                    title=self.config["disabled_new_thread_title"],
                    color=self.error_color,
                    description=self.config["disabled_new_thread_response"],
                )
                embed.set_footer(
                    text=self.config["disabled_new_thread_footer"],
                    icon_url=self.get_guild_icon(guild=message.guild, size=128),
                )
                logger.info(
                    "A new thread was blocked from %s due to disabled Modmail.",
                    message.author,
                )
                await self.add_reaction(message, blocked_emoji)
                return await message.channel.send(embed=embed)

            thread = await self.threads.create(message.author, message=message)
            # If thread menu is enabled, thread creation is deferred until user selects an option.
            if getattr(thread, "_pending_menu", False):
                return
        else:
            if self.config["dm_disabled"] == DMDisabled.ALL_THREADS:
                embed = discord.Embed(
                    title=self.config["disabled_current_thread_title"],
                    color=self.error_color,
                    description=self.config["disabled_current_thread_response"],
                )
                embed.set_footer(
                    text=self.config["disabled_current_thread_footer"],
                    icon_url=self.get_guild_icon(guild=message.guild, size=128),
                )
                logger.info(
                    "A message was blocked from %s due to disabled Modmail.",
                    message.author,
                )
                await self.add_reaction(message, blocked_emoji)
                return await message.channel.send(embed=embed)

        if not thread.cancelled:
            try:
                await thread.send(message)
            except Exception:
                logger.error("Failed to send message:", exc_info=True)
                await self.add_reaction(message, blocked_emoji)

                try:
                    # Re-check channel existence
                    if thread and thread.channel and isinstance(thread.channel, discord.TextChannel):
                        if self.get_channel(thread.channel.id) is None:
                            logger.info(
                                "Relay failed due to deleted channel for %s; creating new thread.",
                                message.author,
                            )
                            self.threads.cache.pop(thread.id, None)
                            new_thread = await self.threads.create(message.author, message=message)
                            if not getattr(new_thread, "_pending_menu", False) and not new_thread.cancelled:
                                try:
                                    await new_thread.send(message)
                                except Exception:
                                    logger.error(
                                        "Failed to relay message after creating new thread:",
                                        exc_info=True,
                                    )
                                else:
                                    for user in new_thread.recipients:
                                        if user != message.author:
                                            try:
                                                await new_thread.send(message, user)
                                            except Exception:
                                                logger.error(
                                                    "Failed to send message to additional recipient:",
                                                    exc_info=True,
                                                )
                                    await self.add_reaction(message, sent_emoji)
                                    self.dispatch(
                                        "thread_reply",
                                        new_thread,
                                        False,
                                        message,
                                        False,
                                        False,
                                    )
                except Exception:
                    logger.warning(
                        "Unexpected failure in DM relay/new-thread follow-up block.",
                        exc_info=True,
                    )
            else:
                for user in thread.recipients:
                    # send to all other recipients
                    if user != message.author:
                        try:
                            await thread.send(message, user)
                        except Exception:
                            # silently ignore
                            logger.error("Failed to send message:", exc_info=True)

                await self.add_reaction(message, sent_emoji)
                self.dispatch("thread_reply", thread, False, message, False, False)

    def _get_snippet_command(self) -> commands.Command:
        """Get the correct reply command based on the snippet config"""
        modifiers = "f"
        if self.config["plain_snippets"]:
            modifiers += "p"
        if self.config["anonymous_snippets"]:
            modifiers += "a"

        return self.get_command(f"{modifiers}reply")

    async def get_contexts(self, message, *, cls=commands.Context):
        """
        Returns all invocation contexts from the message.
        Supports getting the prefix from database as well as command aliases.
        """

        view = StringView(message.content)
        ctx = cls(prefix=self.prefix, view=view, bot=self, message=message)
        thread = await self.threads.find(channel=ctx.channel)

        if message.author.id == self.user.id:  # type: ignore
            return [ctx]

        prefixes = await self.get_prefix()

        invoked_prefix = discord.utils.find(view.skip_string, prefixes)
        if invoked_prefix is None:
            return [ctx]

        invoker = view.get_word().lower()

        # Check if a snippet is being called.
        # This needs to be done before checking for aliases since
        # snippets can have multiple words.
        try:
            # Use removeprefix once PY3.9+
            snippet_text = self.snippets[message.content[len(invoked_prefix) :]]
        except KeyError:
            snippet_text = None

        # Check if there is any aliases being called.
        alias = self.aliases.get(invoker)
        if alias is not None and snippet_text is None:
            ctxs = []
            aliases = normalize_alias(alias, message.content[len(f"{invoked_prefix}{invoker}") :])
            if not aliases:
                logger.warning("Alias %s is invalid, removing.", invoker)
                self.aliases.pop(invoker)

            for alias in aliases:
                command = None
                try:
                    snippet_text = self.snippets[alias]
                except KeyError:
                    command_invocation_text = alias
                else:
                    command = self._get_snippet_command()
                    command_invocation_text = f"{invoked_prefix}{command} {snippet_text}"
                view = StringView(invoked_prefix + command_invocation_text)
                ctx_ = cls(prefix=self.prefix, view=view, bot=self, message=message)
                ctx_.thread = thread
                discord.utils.find(view.skip_string, prefixes)
                ctx_.invoked_with = view.get_word().lower()
                ctx_.command = command or self.all_commands.get(ctx_.invoked_with)
                ctxs += [ctx_]
            return ctxs

        ctx.thread = thread

        if snippet_text is not None:
            # Process snippets
            ctx.command = self._get_snippet_command()
            reply_view = StringView(f"{invoked_prefix}{ctx.command} {snippet_text}")
            discord.utils.find(reply_view.skip_string, prefixes)
            ctx.invoked_with = reply_view.get_word().lower()
            ctx.view = reply_view
        else:
            ctx.command = self.all_commands.get(invoker)
            ctx.invoked_with = invoker

        return [ctx]

    async def trigger_auto_triggers(self, message, channel, *, cls=commands.Context):
        message.author = self.modmail_guild.me
        message.channel = channel
        message.guild = channel.guild

        view = StringView(message.content)
        ctx = cls(prefix=self.prefix, view=view, bot=self, message=message)
        thread = await self.threads.find(channel=ctx.channel)

        invoked_prefix = self.prefix
        invoker = None

        if self.config.get("use_regex_autotrigger"):
            trigger = next(filter(lambda x: re.search(x, message.content), self.auto_triggers.keys()))
            if trigger:
                invoker = re.search(trigger, message.content).group(0)
        else:
            trigger = next(
                filter(
                    lambda x: x.lower() in message.content.lower(),
                    self.auto_triggers.keys(),
                )
            )
            if trigger:
                invoker = trigger.lower()

        alias = self.auto_triggers[trigger]

        ctxs = []

        if alias is not None:
            ctxs = []
            aliases = normalize_alias(alias)
            if not aliases:
                logger.warning("Alias %s is invalid as called in autotrigger.", invoker)

        message.author = thread.recipient  # Allow for get_contexts to work

        for alias in aliases:
            message.content = invoked_prefix + alias
            ctxs += await self.get_contexts(message)

        message.author = self.modmail_guild.me  # Fix message so commands execute properly

        for ctx in ctxs:
            if ctx.command:
                old_checks = copy.copy(ctx.command.checks)
                ctx.command.checks = [checks.has_permissions(PermissionLevel.INVALID)]

                await self.invoke(ctx)

                ctx.command.checks = old_checks
                continue

    async def get_context(self, message, *, cls=commands.Context):
        """
        Returns the invocation context from the message.
        Supports getting the prefix from database.
        """

        view = StringView(message.content)
        ctx = cls(prefix=self.prefix, view=view, bot=self, message=message)

        if message.author.id == self.user.id:
            return ctx

        ctx.thread = await self.threads.find(channel=ctx.channel)

        prefixes = await self.get_prefix()

        invoked_prefix = discord.utils.find(view.skip_string, prefixes)
        if invoked_prefix is None:
            return ctx

        invoker = view.get_word().lower()

        ctx.invoked_with = invoker
        ctx.command = self.all_commands.get(invoker)

        return ctx

    async def update_perms(
        self, name: typing.Union[PermissionLevel, str], value: int, add: bool = True
    ) -> None:
        if value != -1:
            value = str(value)
        if isinstance(name, PermissionLevel):
            level = True
            permissions = self.config["level_permissions"]
            name = name.name
        else:
            level = False
            permissions = self.config["command_permissions"]
        if name not in permissions:
            if add:
                permissions[name] = [value]
        else:
            if add:
                if value not in permissions[name]:
                    permissions[name].append(value)
            else:
                if value in permissions[name]:
                    permissions[name].remove(value)

        if level:
            self.config["level_permissions"] = permissions
        else:
            self.config["command_permissions"] = permissions
        logger.info("Updating permissions for %s, %s (add=%s).", name, value, add)
        await self.config.update()

    async def on_message(self, message):
        await self.wait_for_connected()
        if message.type == discord.MessageType.pins_add and message.author == self.user:
            await message.delete()

        if (
            (f"<@{self.user.id}" in message.content or f"<@!{self.user.id}" in message.content)
            and self.config["alert_on_mention"]
            and not message.author.bot
        ):
            em = discord.Embed(
                title="Bot mention",
                description=f"[Jump URL]({message.jump_url})\n{truncate(message.content, 50)}",
                color=self.main_color,
            )
            if self.config["show_timestamp"]:
                em.timestamp = discord.utils.utcnow()

            if not self.config["silent_alert_on_mention"]:
                content = self.config["mention"]
            else:
                content = ""
            await self.mention_channel.send(content=content, embed=em)

        # --- MODERATOR-ONLY MESSAGE LOGGING ---
        # If a moderator sends a message directly in a thread channel (not via modmail command), log it
        if not message.author.bot and not isinstance(message.channel, discord.DMChannel):
            thread = await self.threads.find(channel=message.channel)
            if thread is not None:
                ctxs = await self.get_contexts(message)
                is_command = any(ctx.command for ctx in ctxs)
                if not is_command:
                    # Only log if not a command
                    perms = message.channel.permissions_for(message.author)
                    if perms.manage_messages or perms.administrator:
                        await self.api.append_log(message, type_="internal")

        await self.process_commands(message)

    async def process_commands(self, message):
        if message.author.bot:
            return

        if isinstance(message.channel, discord.DMChannel):
            return await self._queue_dm_message(message)

        ctxs = await self.get_contexts(message)
        for ctx in ctxs:
            if ctx.command:
                if not any(1 for check in ctx.command.checks if hasattr(check, "permission_level")):
                    logger.debug(
                        "Command %s has no permissions check, adding invalid level.",
                        ctx.command.qualified_name,
                    )
                    checks.has_permissions(PermissionLevel.INVALID)(ctx.command)

                # Check if thread is unsnoozing and queue command if so
                thread = await self.threads.find(channel=ctx.channel)
                if thread and thread._unsnoozing:
                    queued = await thread.queue_command(ctx, ctx.command)
                    if queued:
                        # Send a brief acknowledgment that command is queued
                        try:
                            await ctx.message.add_reaction("⏳")
                        except Exception as e:
                            logger.warning("Failed to add queued-reaction: %s", e)
                        continue

                await self.invoke(ctx)
                continue

            thread = await self.threads.find(channel=ctx.channel)
            if thread is not None:
                # If thread is snoozed (moved), auto-unsnooze when a mod sends a message directly in channel
                behavior = (self.config.get("snooze_behavior") or "delete").lower()
                if thread.snoozed and behavior == "move":
                    if not thread.snooze_data:
                        try:
                            log_entry = await self.api.logs.find_one(
                                {"recipient.id": str(thread.id), "snoozed": True}
                            )
                            if log_entry:
                                thread.snooze_data = log_entry.get("snooze_data")
                        except Exception:
                            logger.debug(
                                "Failed to add queued command reaction (⏳).",
                                exc_info=True,
                            )
                    try:
                        await thread.restore_from_snooze()
                        # refresh local cache
                        self.threads.cache[thread.id] = thread
                    except Exception as e:
                        logger.warning("Auto-unsnooze on direct message failed: %s", e)
                anonymous = False
                plain = False
                if self.config.get("anon_reply_without_command"):
                    anonymous = True
                if self.config.get("plain_reply_without_command"):
                    plain = True

                if (
                    self.config.get("reply_without_command")
                    or self.config.get("anon_reply_without_command")
                    or self.config.get("plain_reply_without_command")
                ):
<<<<<<< HEAD
                    # When replying without a command in a thread channel, use the raw content
                    # from the sent message as reply text while still preserving attachments.
                    await thread.reply(message, message.content, anonymous=anonymous, plain=plain)
=======
                    await thread.reply(message, anonymous=anonymous, plain=plain)
>>>>>>> 829a3642
            elif ctx.invoked_with:
                exc = commands.CommandNotFound('Command "{}" is not found'.format(ctx.invoked_with))
                self.dispatch("command_error", ctx, exc)

    async def on_typing(self, channel, user, _):
        await self.wait_for_connected()

        if user.bot:
            return

        if isinstance(channel, discord.DMChannel):
            if not self.config.get("user_typing"):
                return

            thread = await self.threads.find(recipient=user)

            if thread:
                try:
                    await thread.channel.typing()
                except Exception:
<<<<<<< HEAD
                    logger.debug(
                        "Failed to trigger typing indicator in recipient DM.",
                        exc_info=True,
                    )
=======
                    pass
>>>>>>> 829a3642
        else:
            if not self.config.get("mod_typing"):
                return

            thread = await self.threads.find(channel=channel)
            if thread is not None and thread.recipient:
                for user in thread.recipients:
                    if await self.is_blocked(user):
                        continue
                    try:
                        await user.typing()
                    except Exception:
<<<<<<< HEAD
                        logger.debug(
                            "Failed to trigger typing for recipient %s.",
                            getattr(user, "id", "?"),
                            exc_info=True,
                        )
=======
                        pass
>>>>>>> 829a3642

    async def handle_reaction_events(self, payload):
        user = self.get_user(payload.user_id)
        if user is None or user.bot:
            return

        channel = self.get_channel(payload.channel_id)
        thread = None
        # dm channel not in internal cache
        if not channel:
            thread = await self.threads.find(recipient=user)
            if not thread:
                return
            channel = await thread.recipient.create_dm()
            if channel.id != payload.channel_id:
                return

        from_dm = isinstance(channel, discord.DMChannel)
        from_txt = isinstance(channel, discord.TextChannel)
        if not from_dm and not from_txt:
            return

        if not thread:
            params = {"recipient": user} if from_dm else {"channel": channel}
            thread = await self.threads.find(**params)
            if not thread:
                return

        # thread must exist before doing this API call
        try:
            message = await channel.fetch_message(payload.message_id)
        except (discord.NotFound, discord.Forbidden):
            return

        reaction = payload.emoji
        close_emoji = await self.convert_emoji(self.config["close_emoji"])
        if from_dm:
            if (
                payload.event_type == "REACTION_ADD"
                and message.embeds
                and str(reaction) == str(close_emoji)
                and self.config.get("recipient_thread_close")
            ):
                ts = message.embeds[0].timestamp
                if ts == thread.channel.created_at:
                    # the reacted message is the corresponding thread creation embed
                    # closing thread
                    return await thread.close(closer=user)
            if (
                message.author == self.user
                and message.embeds
                and self.config.get("confirm_thread_creation")
                and message.embeds[0].title == self.config["confirm_thread_creation_title"]
                and message.embeds[0].description == self.config["confirm_thread_response"]
            ):
                return
            if not thread.recipient.dm_channel:
                await thread.recipient.create_dm()
            try:
                linked_messages = await thread.find_linked_message_from_dm(message, either_direction=True)
            except ValueError as e:
                logger.warning("Failed to find linked message for reactions: %s", e)
                return
        else:
            try:
                _, *linked_messages = await thread.find_linked_messages(
                    message1=message, either_direction=True
                )
            except ValueError as e:
                logger.warning("Failed to find linked message for reactions: %s", e)
                return

        if self.config["transfer_reactions"] and linked_messages != [None]:
            if payload.event_type == "REACTION_ADD":
                for msg in linked_messages:
                    await self.add_reaction(msg, reaction)
                await self.add_reaction(message, reaction)
            else:
                try:
                    for msg in linked_messages:
                        await msg.remove_reaction(reaction, self.user)
                    await message.remove_reaction(reaction, self.user)
                except (discord.HTTPException, TypeError) as e:
                    logger.warning("Failed to remove reaction: %s", e)

    async def handle_react_to_contact(self, payload):
        react_message_id = tryint(self.config.get("react_to_contact_message"))
        react_message_emoji = self.config.get("react_to_contact_emoji")
        if not all((react_message_id, react_message_emoji)) or payload.message_id != react_message_id:
            return
        if payload.emoji.is_unicode_emoji():
            emoji_fmt = payload.emoji.name
        else:
            emoji_fmt = f"<:{payload.emoji.name}:{payload.emoji.id}>"

        if emoji_fmt != react_message_emoji:
            return
        channel = self.get_channel(payload.channel_id)
        member = channel.guild.get_member(payload.user_id)
        if member.bot:
            return
        message = await channel.fetch_message(payload.message_id)
        await message.remove_reaction(payload.emoji, member)
        await message.add_reaction(emoji_fmt)  # bot adds as well

        if self.config["dm_disabled"] in (
            DMDisabled.NEW_THREADS,
            DMDisabled.ALL_THREADS,
        ):
            embed = discord.Embed(
                title=self.config["disabled_new_thread_title"],
                color=self.error_color,
                description=self.config["disabled_new_thread_response"],
            )
            embed.set_footer(
                text=self.config["disabled_new_thread_footer"],
                icon_url=self.get_guild_icon(guild=channel.guild, size=128),
            )
            logger.info(
                "A new thread using react to contact was blocked from %s due to disabled Modmail.",
                member,
            )
            return await member.send(embed=embed)

        # Check if user has a snoozed thread
        existing_thread = await self.threads.find(recipient=member)
        if existing_thread and existing_thread.snoozed:
            # Unsnooze the thread
            await existing_thread.restore_from_snooze()
            self.threads.cache[existing_thread.id] = existing_thread
            # Send notification to the thread channel
            if existing_thread.channel:
                await existing_thread.channel.send(
                    f"ℹ️ {member.mention} reacted to contact and their snoozed thread has been unsnoozed."
                )
            return

        ctx = await self.get_context(message)
        await ctx.invoke(self.get_command("contact"), users=[member], manual_trigger=False)

    async def on_raw_reaction_add(self, payload):
        await asyncio.gather(
            self.handle_reaction_events(payload),
            self.handle_react_to_contact(payload),
        )

    async def on_raw_reaction_remove(self, payload):
        if self.config["transfer_reactions"]:
            await self.handle_reaction_events(payload)

    async def on_guild_channel_delete(self, channel):
        if channel.guild != self.modmail_guild:
            return

        if isinstance(channel, discord.CategoryChannel):
            if self.main_category == channel:
                logger.debug("Main category was deleted.")
                self.config.remove("main_category_id")
                await self.config.update()
            return

        if not isinstance(channel, discord.TextChannel):
            return

        if self.log_channel is None or self.log_channel == channel:
            logger.info("Log channel deleted.")
            self.config.remove("log_channel_id")
            await self.config.update()
            return

        # Attempt to attribute channel deletion to a moderator via audit logs.
        # This requires the "View Audit Log" permission; if missing, skip silently.
        if not self.modmail_guild.me.guild_permissions.view_audit_log:
            logger.debug(
                "Skipping audit log lookup for deleted channel %d: missing view_audit_log permission.",
                channel.id,
            )
            return

        try:
            audit_logs = self.modmail_guild.audit_logs(limit=10, action=discord.AuditLogAction.channel_delete)
            found_entry = False
            async for entry in audit_logs:
                if int(entry.target.id) == channel.id:
                    found_entry = True
                    break
        except discord.Forbidden:
            logger.debug(
                "Forbidden when fetching audit logs for deleted channel %d (missing permission).", channel.id
            )
            return
        except discord.HTTPException as e:
            logger.debug("HTTPException when fetching audit logs for deleted channel %d: %s", channel.id, e)
            return

        if not found_entry:
            logger.debug("Cannot find the audit log entry for channel delete of %d.", channel.id)
            return

        mod = entry.user
        if mod == self.user:
            return

        thread = await self.threads.find(channel=channel)
        if thread and thread.channel == channel:
            logger.debug("Manually closed channel %s.", channel.name)
            await thread.close(closer=mod, silent=True, delete_channel=False)

    async def on_member_remove(self, member):
        thread = await self.threads.find(recipient=member)
        if thread:
            if member.guild == self.guild and self.config["close_on_leave"]:
                await thread.close(
                    closer=member.guild.me,
                    message=self.config["close_on_leave_reason"],
                    silent=True,
                )
            else:
                if len(self.guilds) > 1:
                    guild_left = member.guild
                    remaining_guilds = member.mutual_guilds

                    if remaining_guilds:
                        remaining_guild_names = [guild.name for guild in remaining_guilds]
                        leave_message = (
                            f"The recipient has left {guild_left}. "
                            f"They are still in {human_join(remaining_guild_names, final='and')}."
                        )
                    else:
                        leave_message = (
                            f"The recipient has left {guild_left}. We no longer share any mutual servers."
                        )
                else:
                    leave_message = "The recipient has left the server."

                embed = discord.Embed(description=leave_message, color=self.error_color)
                await thread.channel.send(embed=embed)

    async def on_member_join(self, member):
        thread = await self.threads.find(recipient=member)
        if thread:
            if len(self.guilds) > 1:
                guild_joined = member.guild
                join_message = f"The recipient has joined {guild_joined}."
            else:
                join_message = "The recipient has joined the server."
            embed = discord.Embed(description=join_message, color=self.mod_color)
            await thread.channel.send(embed=embed)

    async def on_message_delete(self, message):
        """Support for deleting linked messages"""

        if message.is_system():
            return

        if isinstance(message.channel, discord.DMChannel):
            if message.author == self.user:
                return
            thread = await self.threads.find(recipient=message.author)
            if not thread:
                return
            try:
                message = await thread.find_linked_message_from_dm(message, get_thread_channel=True)
            except ValueError as e:
                if str(e) != "Thread channel message not found.":
                    logger.debug("Failed to find linked message to delete: %s", e)
                return
            message = message[0]
            embed = message.embeds[0]

            if embed.footer.icon:
                icon_url = embed.footer.icon.url
            else:
                icon_url = None

            embed.set_footer(text=f"{embed.footer.text} (deleted)", icon_url=icon_url)
            await message.edit(embed=embed)
            return

        if message.author != self.user:
            return

        thread = await self.threads.find(channel=message.channel)
        if not thread:
            return

        try:
            await thread.delete_message(message, note=False)
            embed = discord.Embed(description="Successfully deleted message.", color=self.main_color)
        except ValueError as e:
            # Treat common non-fatal cases as benign: relay counterpart not present, note embeds, etc.
            if str(e) not in {
                "DM message not found.",
                "Malformed thread message.",
                "Thread message not found.",
            }:
                logger.debug("Failed to find linked message to delete: %s", e)
                embed = discord.Embed(description="Failed to delete message.", color=self.error_color)
            else:
                return
        except discord.NotFound:
            return
        embed.set_footer(text=f"Message ID: {message.id} from {message.author}.")
        return await message.channel.send(embed=embed)

    async def on_bulk_message_delete(self, messages):
        await discord.utils.async_all(self.on_message_delete(msg) for msg in messages)

    async def on_message_edit(self, before, after):
        if after.author.bot:
            return
        if before.content == after.content:
            return

        if isinstance(after.channel, discord.DMChannel):
            thread = await self.threads.find(recipient=before.author)
            if not thread:
                return

            try:
                await thread.edit_dm_message(after, after.content)
            except ValueError:
                _, blocked_emoji = await self.retrieve_emoji()
                await self.add_reaction(after, blocked_emoji)
            else:
                embed = discord.Embed(description="Successfully Edited Message", color=self.main_color)
                embed.set_footer(text=f"Message ID: {after.id}")
                await after.channel.send(embed=embed)

    async def on_error(self, event_method, *args, **kwargs):
        logger.error("Ignoring exception in %s.", event_method)
        logger.error("Unexpected exception:", exc_info=sys.exc_info())

    async def on_command_error(
        self,
        context: commands.Context,
        exception: Exception,
        *,
        unhandled_by_cog: bool = False,
    ) -> None:
        if not unhandled_by_cog:
            command = context.command
            if command and command.has_error_handler():
                return
            cog = context.cog
            if cog and cog.has_error_handler():
                return

        if isinstance(exception, (commands.BadArgument, commands.BadUnionArgument)):
            try:
                await context.typing()
            except Exception:
<<<<<<< HEAD
                logger.debug(
                    "Failed to start typing context for command error feedback.",
                    exc_info=True,
                )
=======
                pass
>>>>>>> 829a3642
            await context.send(embed=discord.Embed(color=self.error_color, description=str(exception)))
        elif isinstance(exception, commands.CommandNotFound):
            logger.warning("CommandNotFound: %s", exception)
        elif isinstance(exception, commands.MissingRequiredArgument):
            await context.send_help(context.command)
        elif isinstance(exception, commands.CommandOnCooldown):
            await context.send(
                embed=discord.Embed(
                    title="Command on cooldown",
                    description=f"Try again in {exception.retry_after:.2f} seconds",
                    color=self.error_color,
                )
            )
        elif isinstance(exception, commands.CheckFailure):
            for check in context.command.checks:
                if not await check(context):
                    if hasattr(check, "fail_msg"):
                        await context.send(
                            embed=discord.Embed(color=self.error_color, description=check.fail_msg)
                        )
                    if hasattr(check, "permission_level"):
                        corrected_permission_level = self.command_perm(context.command.qualified_name)
                        logger.warning(
                            "User %s does not have permission to use this command: `%s` (%s).",
                            context.author.name,
                            context.command.qualified_name,
                            corrected_permission_level.name,
                        )
            logger.warning("CheckFailure: %s", exception)
        elif isinstance(exception, commands.DisabledCommand):
            logger.info(
                "DisabledCommand: %s is trying to run eval but it's disabled",
                context.author.name,
            )
        else:
            logger.error("Unexpected exception:", exc_info=exception)

    @tasks.loop(hours=1)
    async def post_metadata(self):
        info = await self.application_info()

        delta = discord.utils.utcnow() - self.start_time
        data = {
            "bot_id": self.user.id,
            "bot_name": str(self.user),
            "avatar_url": self.user.display_avatar.url,
            "guild_id": self.guild_id,
            "guild_name": self.guild.name,
            "member_count": len(self.guild.members),
            "uptime": delta.total_seconds(),
            "latency": f"{self.ws.latency * 1000:.4f}",
            "version": str(self.version),
            "selfhosted": True,
            "last_updated": str(discord.utils.utcnow()),
        }

        if info.team is not None:
            data.update(
                {
                    "owner_name": info.team.owner.name if info.team.owner is not None else "No Owner",
                    "owner_id": info.team.owner_id,
                    "team": True,
                }
            )
        else:
            data.update(
                {
                    "owner_name": info.owner.name,
                    "owner_id": info.owner.id,
                    "team": False,
                }
            )

        async with self.session.post("https://api.modmail.dev/metadata", json=data):
            logger.debug("Uploading metadata to Modmail server.")

    @post_metadata.before_loop
    async def before_post_metadata(self):
        await self.wait_for_connected()
        if not self.config.get("data_collection") or not self.guild:
            self.post_metadata.cancel()
            return

        logger.debug("Starting metadata loop.")
        logger.line("debug")

    @tasks.loop(hours=1)
    async def autoupdate(self):
        changelog = await Changelog.from_url(self)
        latest = changelog.latest_version

        if self.version < Version(latest.version):
            error = None
            data = {}
            try:
                # update fork if gh_token exists
                data = await self.api.update_repository()
            except InvalidConfigError:
                pass
            except ClientResponseError as exc:
                error = exc
            if self.hosting_method == HostingMethod.HEROKU:
                if error is not None:
                    logger.error(f"Autoupdate failed! Status: {error.status}.")
                    logger.error(f"Error message: {error.message}")
                    self.autoupdate.cancel()
                    return

                commit_data = data.get("data")
                if not commit_data:
                    return

                logger.info("Bot has been updated.")

                if not self.config["update_notifications"]:
                    return

                embed = discord.Embed(color=self.main_color)
                message = commit_data["commit"]["message"]
                html_url = commit_data["html_url"]
                short_sha = commit_data["sha"][:6]
                user = data["user"]
                embed.add_field(
                    name="Merge Commit",
                    value=f"[`{short_sha}`]({html_url}) {message} - {user['username']}",
                )
                embed.set_author(
                    name=user["username"] + " - Updating Bot",
                    icon_url=user["avatar_url"],
                    url=user["url"],
                )

                embed.set_footer(text=f"Updating Modmail v{self.version} -> v{latest.version}")

                embed.description = latest.description
                for name, value in latest.fields.items():
                    embed.add_field(name=name, value=value)

                channel = self.update_channel
                await channel.send(embed=embed)
            else:
                command = "git pull"
                proc = await asyncio.create_subprocess_shell(
                    command,
                    stderr=PIPE,
                    stdout=PIPE,
                )
                err = await proc.stderr.read()
                err = err.decode("utf-8").rstrip()
                res = await proc.stdout.read()
                res = res.decode("utf-8").rstrip()

                if err and not res:
                    logger.warning(f"Autoupdate failed: {err}")
                    self.autoupdate.cancel()
                    return

                elif res != "Already up to date.":
                    if os.getenv("PIPENV_ACTIVE"):
                        # Update pipenv if possible
                        await asyncio.create_subprocess_shell(
                            "pipenv sync",
                            stderr=PIPE,
                            stdout=PIPE,
                        )
                        message = ""
                    else:
                        message = "\n\nDo manually update dependencies if your bot has crashed."

                    logger.info("Bot has been updated.")
                    channel = self.update_channel
                    if self.hosting_method in (
                        HostingMethod.PM2,
                        HostingMethod.SYSTEMD,
                    ):
                        embed = discord.Embed(title="Bot has been updated", color=self.main_color)
                        embed.set_footer(
                            text=f"Updating Modmail v{self.version} " f"-> v{latest.version} {message}"
                        )
                        if self.config["update_notifications"]:
                            await channel.send(embed=embed)
                    else:
                        embed = discord.Embed(
                            title="Bot has been updated and is logging out.",
                            description=f"If you do not have an auto-restart setup, please manually start the bot. {message}",
                            color=self.main_color,
                        )
                        embed.set_footer(text=f"Updating Modmail v{self.version} -> v{latest.version}")
                        if self.config["update_notifications"]:
                            await channel.send(embed=embed)
                    return await self.close()

    @autoupdate.before_loop
    async def before_autoupdate(self):
        await self.wait_for_connected()
        logger.debug("Starting autoupdate loop")

        if self.config.get("disable_autoupdates"):
            logger.warning("Autoupdates disabled.")
            self.autoupdate.cancel()
            return

        if self.hosting_method == HostingMethod.DOCKER:
            logger.warning("Autoupdates disabled as using Docker.")
            self.autoupdate.cancel()
            return

        if not self.config.get("github_token") and self.hosting_method == HostingMethod.HEROKU:
            logger.warning("GitHub access token not found.")
            logger.warning("Autoupdates disabled.")
            self.autoupdate.cancel()
            return

    @tasks.loop(hours=1, reconnect=False)
    async def log_expiry(self):
        log_expire_after = self.config.get("log_expiration")
        if log_expire_after == isodate.Duration():
            return self.log_expiry.stop()

        now = discord.utils.utcnow()
        expiration_datetime = now - log_expire_after
        # WARNING: comparison is done lexicographically, not by date.
        # This is fine as long as the date is in zero-padded ISO format, which it should be.
        expired_logs = await self.db.logs.delete_many({"closed_at": {"$lte": str(expiration_datetime)}})

        logger.info(f"Deleted {expired_logs.deleted_count} expired logs.")

    def format_channel_name(self, author, exclude_channel=None, force_null=False):
        """Sanitises a username for use with text channel names

        Placed in main bot class to be extendable to plugins"""
        guild = self.modmail_guild

        if force_null:
            name = new_name = "null"
        else:
            if self.config["use_random_channel_name"]:
                to_hash = self.token.split(".")[-1] + str(author.id)
                digest = hashlib.md5(to_hash.encode("utf8"), usedforsecurity=False)
                name = new_name = digest.hexdigest()[-8:]
            elif self.config["use_user_id_channel_name"]:
                name = new_name = str(author.id)
            elif self.config["use_timestamp_channel_name"]:
                name = new_name = author.created_at.isoformat(sep="-", timespec="minutes")
            else:
                if self.config["use_nickname_channel_name"]:
                    author_member = self.guild.get_member(author.id)
                    name = author_member.display_name.lower()
                else:
                    name = author.name.lower()

                if force_null:
                    name = "null"

                name = "".join(l for l in name if l not in string.punctuation and l.isprintable()) or "null"
                if author.discriminator != "0":
                    name += f"-{author.discriminator}"
                new_name = name

        counter = 1
        existed = set(c.name for c in guild.text_channels if c != exclude_channel)
        while new_name in existed:
            new_name = f"{name}_{counter}"  # multiple channels with same name
            counter += 1

        return new_name


def main():
    try:
        # noinspection PyUnresolvedReferences
        import uvloop  # type: ignore

        logger.debug("Setting up with uvloop.")
        uvloop.install()
    except ImportError:
        pass

    try:
        import cairosvg  # noqa: F401
    except OSError:
        if os.name == "nt":
            if struct.calcsize("P") * 8 != 64:
                logger.error(
                    "Unable to import cairosvg, ensure your Python is a 64-bit version: https://www.python.org/downloads/"
                )
            else:
                logger.error(
                    "Unable to import cairosvg, install GTK Installer for Windows and restart your system (https://github.com/tschoonj/GTK-for-Windows-Runtime-Environment-Installer/releases/latest)"
                )
        else:
            if "ubuntu" in platform.version().lower() or "debian" in platform.version().lower():
                logger.error(
                    "Unable to import cairosvg, try running `sudo apt-get install libpangocairo-1.0-0` or report on our support server with your OS details: https://discord.gg/etJNHCQ"
                )
            else:
                logger.error(
                    "Unable to import cairosvg, report on our support server with your OS details: https://discord.gg/etJNHCQ"
                )
        sys.exit(0)

    # check discord version
    discord_version = "2.6.3"
    if discord.__version__ != discord_version:
        logger.error(
            "Dependencies are not updated, run pipenv install. discord.py version expected %s, received %s",
            discord_version,
            discord.__version__,
        )
        sys.exit(0)

    bot = ModmailBot()
    bot.run()


if __name__ == "__main__":
    main()<|MERGE_RESOLUTION|>--- conflicted
+++ resolved
@@ -1,8 +1,4 @@
-<<<<<<< HEAD
 __version__ = "4.2.1"
-=======
-__version__ = "4.2.0"
->>>>>>> 829a3642
 
 
 import asyncio
@@ -957,14 +953,7 @@
                             )
                         )
                         return
-<<<<<<< HEAD
-                    if self.config["dm_disabled"] in (
-                        DMDisabled.NEW_THREADS,
-                        DMDisabled.ALL_THREADS,
-                    ):
-=======
                     if self.config["dm_disabled"] in (DMDisabled.NEW_THREADS, DMDisabled.ALL_THREADS):
->>>>>>> 829a3642
                         embed = discord.Embed(
                             title=self.config["disabled_new_thread_title"],
                             color=self.error_color,
@@ -975,12 +964,7 @@
                             icon_url=self.get_guild_icon(guild=message.guild, size=128),
                         )
                         logger.info(
-<<<<<<< HEAD
-                            "A new thread was blocked from %s due to disabled Modmail.",
-                            message.author,
-=======
                             "A new thread was blocked from %s due to disabled Modmail.", message.author
->>>>>>> 829a3642
                         )
                         await self.add_reaction(message, blocked_emoji)
                         return await message.channel.send(embed=embed)
@@ -996,14 +980,7 @@
                             text=self.config["disabled_current_thread_footer"],
                             icon_url=self.get_guild_icon(guild=message.guild, size=128),
                         )
-<<<<<<< HEAD
-                        logger.info(
-                            "A message was blocked from %s due to disabled Modmail.",
-                            message.author,
-                        )
-=======
                         logger.info("A message was blocked from %s due to disabled Modmail.", message.author)
->>>>>>> 829a3642
                         await self.add_reaction(message, blocked_emoji)
                         return await message.channel.send(embed=embed)
                 # Extract forwarded content using utility function
@@ -1060,14 +1037,7 @@
                                 )
                             )
                             return
-<<<<<<< HEAD
-                        if self.config["dm_disabled"] in (
-                            DMDisabled.NEW_THREADS,
-                            DMDisabled.ALL_THREADS,
-                        ):
-=======
                         if self.config["dm_disabled"] in (DMDisabled.NEW_THREADS, DMDisabled.ALL_THREADS):
->>>>>>> 829a3642
                             embed = discord.Embed(
                                 title=self.config["disabled_new_thread_title"],
                                 color=self.error_color,
@@ -1078,12 +1048,7 @@
                                 icon_url=self.get_guild_icon(guild=message.guild, size=128),
                             )
                             logger.info(
-<<<<<<< HEAD
-                                "A new thread was blocked from %s due to disabled Modmail.",
-                                message.author,
-=======
                                 "A new thread was blocked from %s due to disabled Modmail.", message.author
->>>>>>> 829a3642
                             )
                             await self.add_reaction(message, blocked_emoji)
                             return await message.channel.send(embed=embed)
@@ -1100,12 +1065,7 @@
                                 icon_url=self.get_guild_icon(guild=message.guild, size=128),
                             )
                             logger.info(
-<<<<<<< HEAD
-                                "A message was blocked from %s due to disabled Modmail.",
-                                message.author,
-=======
                                 "A message was blocked from %s due to disabled Modmail.", message.author
->>>>>>> 829a3642
                             )
                             await self.add_reaction(message, blocked_emoji)
                             return await message.channel.send(embed=embed)
@@ -1144,7 +1104,6 @@
         if thread and thread.snoozed:
             await thread.restore_from_snooze()
             self.threads.cache[thread.id] = thread
-<<<<<<< HEAD
             # No need to re-fetch the thread - it's already restored and cached properly
 
         # If the previous thread was closed with delete_channel=True the channel object
@@ -1172,15 +1131,6 @@
             # If any attribute access fails, fall back to treating it as closed.
             self.threads.cache.pop(getattr(thread, "id", None), None)
             thread = None
-=======
-            # Update the DB with the new channel_id after restoration
-            if thread.channel:
-                await self.api.logs.update_one(
-                    {"recipient.id": str(thread.id)}, {"$set": {"channel_id": str(thread.channel.id)}}
-                )
-        # Re-fetch the thread object to ensure channel is valid
-        thread = await self.threads.find(recipient=message.author)
->>>>>>> 829a3642
 
         if thread is None:
             delta = await self.get_thread_cooldown(message.author)
@@ -1597,13 +1547,9 @@
                     or self.config.get("anon_reply_without_command")
                     or self.config.get("plain_reply_without_command")
                 ):
-<<<<<<< HEAD
                     # When replying without a command in a thread channel, use the raw content
                     # from the sent message as reply text while still preserving attachments.
                     await thread.reply(message, message.content, anonymous=anonymous, plain=plain)
-=======
-                    await thread.reply(message, anonymous=anonymous, plain=plain)
->>>>>>> 829a3642
             elif ctx.invoked_with:
                 exc = commands.CommandNotFound('Command "{}" is not found'.format(ctx.invoked_with))
                 self.dispatch("command_error", ctx, exc)
@@ -1624,14 +1570,10 @@
                 try:
                     await thread.channel.typing()
                 except Exception:
-<<<<<<< HEAD
                     logger.debug(
                         "Failed to trigger typing indicator in recipient DM.",
                         exc_info=True,
                     )
-=======
-                    pass
->>>>>>> 829a3642
         else:
             if not self.config.get("mod_typing"):
                 return
@@ -1644,15 +1586,11 @@
                     try:
                         await user.typing()
                     except Exception:
-<<<<<<< HEAD
                         logger.debug(
                             "Failed to trigger typing for recipient %s.",
                             getattr(user, "id", "?"),
                             exc_info=True,
                         )
-=======
-                        pass
->>>>>>> 829a3642
 
     async def handle_reaction_events(self, payload):
         user = self.get_user(payload.user_id)
@@ -2005,14 +1943,10 @@
             try:
                 await context.typing()
             except Exception:
-<<<<<<< HEAD
                 logger.debug(
                     "Failed to start typing context for command error feedback.",
                     exc_info=True,
                 )
-=======
-                pass
->>>>>>> 829a3642
             await context.send(embed=discord.Embed(color=self.error_color, description=str(exception)))
         elif isinstance(exception, commands.CommandNotFound):
             logger.warning("CommandNotFound: %s", exception)
