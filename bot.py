--- conflicted
+++ resolved
@@ -22,11 +22,7 @@
 SOFTWARE.
 """
 
-<<<<<<< HEAD
-__version__ = '2.18.1'
-=======
-__version__ = '2.18.5'
->>>>>>> 5084f933
+__version__ = '2.19.0'
 
 import asyncio
 import logging
